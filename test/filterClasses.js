--- conflicted
+++ resolved
@@ -641,17 +641,6 @@
   let filter5 = Filter.fromText("bar$domain=www.example.com");
   let filter6 = Filter.fromText("www.example.com##.bar");
 
-<<<<<<< HEAD
-  // For element hiding filters, the value of the property is cached internally
-  // only on second access.
-  test.notEqual(filter3.domains, filter4.domains);
-  test.equal(filter3.domains, filter4.domains);
-
-  let filter5 = Filter.fromText("bar$domain=www.example.com");
-  let filter6 = Filter.fromText("www.example.com##.bar");
-
-=======
->>>>>>> e60ecc52
   test.notEqual(filter2.domains, filter5.domains);
 
   // Check twice for element hiding filters to make sure the internal cached
