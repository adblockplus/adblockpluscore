--- conflicted
+++ resolved
@@ -272,13 +272,10 @@
       }
 
       let {hasOwnProperty} = Object.prototype;
-<<<<<<< HEAD
-=======
 
       if (hasOwnProperty.call(imports, "prepareInjection"))
         imports.prepareInjection();
 
->>>>>>> 2efacd7f
       for (let script of scripts)
       {
         for (let [name, ...args] of script)
