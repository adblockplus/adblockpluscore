--- conflicted
+++ resolved
@@ -76,7 +76,11 @@
       synchronizer.start();
     });
 
-<<<<<<< HEAD
+    afterEach(function()
+    {
+      synchronizer.stop();
+    });
+
     it("A disabled subscription gets a version update", function()
     {
       let subscription = Subscription.fromURL("https://example.com/subscription");
@@ -114,50 +118,6 @@
 
       subscription.disabled = true;
 
-=======
-    afterEach(function()
-    {
-      synchronizer.stop();
-    });
-
-    it("A disabled subscription gets a version update", function()
-    {
-      let subscription = Subscription.fromURL("https://example.com/subscription");
-      filterStorage.addSubscription(subscription);
-
-      subscription.disabled = true;
-
-      let requests = [];
-      runner.registerHandler("/subscription", metadata =>
-      {
-        requests.push([runner.getTimeOffset(), metadata.method, metadata.path]);
-        return [200, "[Adblock]\n! ExPiREs: 2day\nfoo\nbar"];
-      });
-
-      let notified = false;
-      filterNotifier.on("subscription.updated", sub =>
-      {
-        notified = sub === subscription;
-      });
-
-      return runner.runScheduledTasks(12).then(() =>
-      {
-        assert.equal(notified, true);
-        assert.equal(subscription.version, "202101071005");
-        assert.deepEqual(requests, [
-          [0 + initialDelay, "HEAD", "/subscription"]
-        ], "Requests after 50 hours");
-      }).catch(error => unexpectedError.call(assert, error));
-    });
-
-    it("A disabled subscription does not parse data", function()
-    {
-      let subscription = Subscription.fromURL("https://example.com/subscription");
-      filterStorage.addSubscription(subscription);
-
-      subscription.disabled = true;
-
->>>>>>> 55074d5c
       let requests = [];
       runner.registerHandler("/subscription", metadata =>
       {
@@ -234,14 +194,10 @@
         return runner.runScheduledTasks(50).then(() =>
         {
           assert.deepEqual(requests, [
-<<<<<<< HEAD
-            [0, "GET", "/subscription"],
-=======
             // The runner here starts right away from where it left and only
             // after the first callback it starts from 0 again. however, the 3
             // requests in 50 hours are expected and meant to happen.
             [30, "GET", "/subscription"],
->>>>>>> 55074d5c
             [24 + initialDelay, "GET", "/subscription"],
             [48 + initialDelay, "GET", "/subscription"]
           ], "Requests after 50 hours");
@@ -489,7 +445,6 @@
         {
           let subscription = Subscription.fromURL("https://example.com/subscription");
           filterStorage.addSubscription(subscription);
-<<<<<<< HEAD
 
           runner.registerHandler("/subscription", metadata =>
           {
@@ -505,23 +460,6 @@
       }
     });
 
-=======
-
-          runner.registerHandler("/subscription", metadata =>
-          {
-            return [200, "[Adblock]\n" + comment + "\nfoo\nbar"];
-          });
-
-          return runner.runScheduledTasks(2).then(() =>
-          {
-            check(subscription);
-            assert.deepEqual([...subscription.filterText()], ["foo", "bar"], "Special comment not added to filters");
-          }).catch(error => unexpectedError.call(assert, error));
-        });
-      }
-    });
-
->>>>>>> 55074d5c
     it("HTTPS", async function()
     {
       try
@@ -695,17 +633,10 @@
     {
       Prefs.subscriptions_fallbackerrors = 3;
       Prefs.subscriptions_fallbackurl = "https://example.com/fallback?%SUBSCRIPTION%&%RESPONSESTATUS%";
-<<<<<<< HEAD
-
-      let subscription = Subscription.fromURL("https://example.com/subscription");
-      filterStorage.addSubscription(subscription);
-
-=======
-
-      let subscription = Subscription.fromURL("https://example.com/subscription");
-      filterStorage.addSubscription(subscription);
-
->>>>>>> 55074d5c
+
+      let subscription = Subscription.fromURL("https://example.com/subscription");
+      filterStorage.addSubscription(subscription);
+
       // No valid response from fallback
 
       let requests = [];
@@ -739,7 +670,6 @@
         assert.equal(fallbackParams, "https://example.com/subscription&404", "Fallback arguments");
 
         // Fallback redirecting to a missing file
-<<<<<<< HEAD
 
         subscription = Subscription.fromURL("https://example.com/subscription");
         resetSubscription(subscription);
@@ -747,15 +677,6 @@
         filterStorage.addSubscription(subscription);
         requests = [];
 
-=======
-
-        subscription = Subscription.fromURL("https://example.com/subscription");
-        resetSubscription(subscription);
-        filterStorage.removeSubscription([...filterStorage.subscriptions()][0]);
-        filterStorage.addSubscription(subscription);
-        requests = [];
-
->>>>>>> 55074d5c
         runner.registerHandler("/fallback", metadata =>
         {
           return [200, "301 https://example.com/redirected"];
@@ -888,8 +809,6 @@
         assert.equal(subscription.title, "foobar", "make sure title was found");
       }).catch(error => unexpectedError.call(assert, error));
     });
-<<<<<<< HEAD
-=======
 
     it("Stop scheduled checks", function()
     {
@@ -901,7 +820,6 @@
       assert.strictEqual(synchronizer._started, false, "Synchronizer stopped");
       assert.strictEqual(!!synchronizer._downloader._timeout, false, "Downloader unscheduled");
     });
->>>>>>> 55074d5c
   });
 
   it("Adds subscription without starting", function()
