--- conflicted
+++ resolved
@@ -29,13 +29,9 @@
 let defaultMatcher = null;
 let SpecialSubscription = null;
 let recommendations = null;
-<<<<<<< HEAD
-let elemHideExceptions = null;
-=======
 let filterState = null;
 let elemHideExceptions = null;
 let elemHide = null;
->>>>>>> 21311d22
 
 describe("Filter listener", function() {
   // {module:matcher.findKeyword()} will not do what you expect.
@@ -101,10 +97,7 @@
       {IO} = sandboxedRequire("./stub-modules/io"),
       {filterStorage} = sandboxedRequire(LIB_FOLDER + "/filterStorage"),
       {filterEngine} = sandboxedRequire(LIB_FOLDER + "/filterEngine"),
-<<<<<<< HEAD
-=======
       {elemHide} = sandboxedRequire(LIB_FOLDER + "/elemHide"),
->>>>>>> 21311d22
       {elemHideExceptions} = sandboxedRequire(LIB_FOLDER + "/elemHideExceptions"),
       {defaultMatcher} = sandboxedRequire(LIB_FOLDER + "/matcher")
     );
@@ -447,9 +440,6 @@
       checkKnownFilters("enable exception rules", {blocking: [filter1.text], allowing: [filter2.text]});
     });
 
-<<<<<<< HEAD
-    it("Can add and remove a large subscription", function() {
-=======
     it("Can add and remove a large element hide subscription", function() {
       let subscription = Subscription.fromURL("https://test");
       let filterText = [];
@@ -467,7 +457,6 @@
     });
 
     it("Can add and remove a large element hide exception subscription", function() {
->>>>>>> 21311d22
       let subscription = Subscription.fromURL("https://test");
 
       let filterText = [];
@@ -484,8 +473,6 @@
       assert.equal(elemHideExceptions._exceptions.size, 0);
     });
 
-<<<<<<< HEAD
-=======
     it("Can add and remove a large blocking subscription", function() {
       let subscription = Subscription.fromURL("https://test");
 
@@ -558,7 +545,6 @@
       checkKnownFilters("remove subscription", {});
     });
 
->>>>>>> 21311d22
     it("Snippet filters", function() {
       let filter1 = Filter.fromText("example.com#$#filter1");
       let filter2 = Filter.fromText("example.com#$#filter2");
