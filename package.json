{
  "name": "adblockpluscore",
  "repository": "https://hg.adblockplus.org/adblockpluscore",
  "license": "GPL-3.0",
  "dependencies": {},
  "devDependencies": {
<<<<<<< HEAD
    "sandboxed-module": "2.0.3",
    "nodeunit": "0.9.1"
=======
    "nodeunit": "0.9.1",
    "phantomjs2": "^2.2.0",
    "sandboxed-module": "2.0.3"
>>>>>>> 8518e34f
  },
  "scripts": {
    "test": "node test_runner.js"
  }
}<|MERGE_RESOLUTION|>--- conflicted
+++ resolved
@@ -4,14 +4,9 @@
   "license": "GPL-3.0",
   "dependencies": {},
   "devDependencies": {
-<<<<<<< HEAD
-    "sandboxed-module": "2.0.3",
-    "nodeunit": "0.9.1"
-=======
     "nodeunit": "0.9.1",
     "phantomjs2": "^2.2.0",
     "sandboxed-module": "2.0.3"
->>>>>>> 8518e34f
   },
   "scripts": {
     "test": "node test_runner.js"
