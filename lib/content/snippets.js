/*
 * This file is part of Adblock Plus <https://adblockplus.org/>,
 * Copyright (C) 2006-present eyeo GmbH
 *
 * Adblock Plus is free software: you can redistribute it and/or modify
 * it under the terms of the GNU General Public License version 3 as
 * published by the Free Software Foundation.
 *
 * Adblock Plus is distributed in the hope that it will be useful,
 * but WITHOUT ANY WARRANTY; without even the implied warranty of
 * MERCHANTABILITY or FITNESS FOR A PARTICULAR PURPOSE.  See the
 * GNU General Public License for more details.
 *
 * You should have received a copy of the GNU General Public License
 * along with Adblock Plus.  If not, see <http://www.gnu.org/licenses/>.
 */

/** @module */

/* global environment */
/* eslint-env webextensions */
/* eslint no-console: "off" */

"use strict";

<<<<<<< HEAD
let [uniqueIdentifier] = URL.createObjectURL(new Blob()).match(/[^/]+$/);

=======
>>>>>>> 2efacd7f
// secured env and secured global variables
let ABP = getABPNamespace();
let {Object, utils, DOM} = ABP;
let {getComputedStyle, setInterval, setTimeout, performance} = ABP.window;

/**
 * @typedef {object} FetchContentInfo
 * @property {function} remove
 * @property {Promise} result
 * @property {number} timer
 * @private
 */

/**
 * @type {Map.<string, FetchContentInfo>}
 * @private
 */
let fetchContentMap = new Map();

/**
 * @type {Map.<function, Array.<function>>}
 * @private
 */
let dependencyGraph = new Map();

/**
<<<<<<< HEAD
=======
 * @type {Array.<string>}
 * @private
 */
let injectionCode = [];

/**
 * @type {Set.<function>}
 * @private
 */
let injectionDependencies = new Set();

/**
 * Prepare injection transaction by resetting code and dependencies.
 *
 * @private
 */
exports.prepareInjection = () =>
{
  injectionCode.splice(0);
  injectionDependencies.clear();
};

/**
 * Commit JavaScript code injection into the document using a temporary
 * `script` element.
 *
 * @private
 */
exports.commitInjection = () =>
{
  if (injectionCode.length < 1)
    return;

  // retrieve code and dependencies while cleaning up all related data
  let code = injectionCode.splice(0);
  let dependencies = [...injectionDependencies];
  injectionDependencies.clear();

  let executable = `
    (function()
    {
      "use strict";
      let environment = ${JSON.stringify(environment)};
      let ABP = (${getABPNamespace})();
      let {Object, utils, DOM} = ABP;
      let {getComputedStyle, setInterval, setTimeout,
           performance} = ABP.window;
      let debug = ${debug};
      let inactiveProfile = ${inactiveProfile};
      let noopProfile = ${noopProfile};
      ${dependencies.join("\n")}
      ${code.join("\n")}
    })();
  `;

  let script = document.createElement("script");

  script.type = "application/javascript";
  script.async = false;

  // Firefox 58 only bypasses site CSPs when assigning to 'src',
  // while Chrome 67 and Microsoft Edge (tested on 44.17763.1.0)
  // only bypass site CSPs when using 'textContent'.
  if (browser.runtime.getURL("").startsWith("moz-extension://"))
  {
    let url = URL.createObjectURL(new Blob([executable]));
    script.src = url;
    document.documentElement.appendChild(script);
    URL.revokeObjectURL(url);
  }
  else
  {
    script.textContent = executable;
    document.documentElement.appendChild(script);
  }

  document.documentElement.removeChild(script);
};

/**
>>>>>>> 2efacd7f
 * Extract utilities from globals and return a deep-frozen object with those.
 * @return {object} An object namespace with all the global utilities used by
 * our snippets.
 * @private
 */
function getABPNamespace()
{
  /* eslint-disable no-shadow */
  let {Object} = window;
  let {assign, defineProperty, freeze, getOwnPropertyDescriptor,
       values} = window.Object;
  let getParentNode = getOwnPropertyDescriptor(window.Node.prototype,
                                               "parentNode").get;
  let {getComputedStyle, setInterval, setTimeout, performance} = window;
  /* eslint-enable no-shadow */
  // the bind is needed in Firefox or it breaks
  return freeze({
    Object: freeze({
      assign: assign.bind(Object),
      defineProperty: defineProperty.bind(Object),
      getOwnPropertyDescriptor: getOwnPropertyDescriptor.bind(Object),
      values: (values || function(object)
      {
        return this.keys(object).map(key => object[key]);
      }).bind(Object)
    }),
    utils: freeze({
      isOwnProperty: Function.call.bind(Object.prototype.hasOwnProperty)
    }),
    window: freeze({
      getComputedStyle: getComputedStyle.bind(window),
      setInterval: setInterval.bind(window),
      setTimeout: setTimeout.bind(window),
      performance
    }),
    DOM: freeze({
      getParentNode,
<<<<<<< HEAD
      frozen: freeze(new WeakMap())
=======
      frozen: freeze(new WeakMap()),
      hidden: freeze(new WeakSet())
>>>>>>> 2efacd7f
    })
  });
}

/**
 * Register one or more dependencies for a specific function.
 * @param {function} func The function that requires dependencies.
 * @param {...function} dependencies The function function dependencies.
 * @private
 */
function registerDependencies(func, ...dependencies)
{
  if (dependencyGraph.has(func))
    throw new Error(`duplicated ${func.name} dependencies`);

  dependencyGraph.set(func, dependencies);
}

/**
 * Returns a list of requirements for a function being injected as a script.
 * @param {function} func A function with dependencies.
 * @param {Set} [dependencies] An object that collects the unique set of
 * dependencies.
 * @private
 */
function resolveDependencies(func)
{
  injectionDependencies.add(func);

  for (let dependency of dependencyGraph.get(func) || [])
  {
    if (!injectionDependencies.has(dependency))
    {
      injectionDependencies.add(dependency);
      resolveDependencies(dependency);
    }
  }
}

/**
 * Returns a potentially already resolved fetch auto cleaning, if not requested
 * again, after a certain amount of milliseconds.
 *
 * The resolved fetch is by default `arrayBuffer` but it can be any other kind
 * through the configuration object.
 *
 * @param {string} url The url to fetch
 * @param {object} [options] Optional configuration options.
 *                            By default is {as: "arrayBuffer", cleanup: 60000}
 * @param {string} [options.as] The fetch type: "arrayBuffer", "json", "text"..
 * @param {number} [options.cleanup] The cache auto-cleanup delay in ms: 60000
 *
 * @returns {Promise} The fetched result as Uint8Array|string.
 *
 * @example
 * fetchContent('https://any.url.com').then(arrayBuffer => { ... })
 * @example
 * fetchContent('https://a.com', {as: 'json'}).then(json => { ... })
 * @example
 * fetchContent('https://a.com', {as: 'text'}).then(text => { ... })
 * @private
 */
function fetchContent(url, {as = "arrayBuffer", cleanup = 60000} = {})
{
  // make sure the fetch type is unique as the url fetching text or arrayBuffer
  // will fetch same url twice but it will resolve it as expected instead of
  // keeping the fetch potentially hanging forever.
  let uid = as + ":" + url;
  let details = fetchContentMap.get(uid) || {
    remove: () => fetchContentMap.delete(uid),
    result: null,
    timer: 0
  };
  clearTimeout(details.timer);
  details.timer = setTimeout(details.remove, cleanup);
  if (!details.result)
  {
    details.result = fetch(url).then(response => response[as]());
    details.result.catch(details.remove);
    fetchContentMap.set(uid, details);
  }
  return details.result;
}

/**
 * Escapes regular expression special characters in a string.
 *
 * The returned string may be passed to the `RegExp` constructor to match the
 * original string.
 *
 * @param {string} string The string in which to escape special characters.
 *
 * @returns {string} A new string with the special characters escaped.
 * @private
 */
function regexEscape(string)
{
  return string.replace(/[-/\\^$*+?.()|[\]{}]/g, "\\$&");
}

/**
 * Converts a given pattern to a regular expression.
 *
 * @param {string} pattern The pattern to convert. If the pattern begins and
 *   ends with a slash (`/`), the text in between is treated as a regular
 *   expression; otherwise the pattern is treated as raw text.
 *
 * @returns {RegExp} A `RegExp` object based on the given pattern.
 * @private
 */
function toRegExp(pattern)
{
  if (pattern.length >= 2 && pattern[0] == "/" &&
      pattern[pattern.length - 1] == "/")
    return new RegExp(pattern.substring(1, pattern.length - 1));

  return new RegExp(regexEscape(pattern));
}

registerDependencies(toRegExp, regexEscape);

/**
 * Converts a number to its hexadecimal representation.
 *
 * @param {number} number The number to convert.
 * @param {number} [length] The <em>minimum</em> length of the hexadecimal
 *   representation. For example, given the number `1024` and the length `8`,
 *   the function returns the value `"00000400"`.
 *
 * @returns {string} The hexadecimal representation of the given number.
 * @private
 */
function toHex(number, length = 2)
{
  let hex = number.toString(16);

  if (hex.length < length)
    hex = "0".repeat(length - hex.length) + hex;

  return hex;
}

/**
 * Converts a `Uint8Array` object into its hexadecimal representation.
 *
 * @param {Uint8Array} uint8Array The `Uint8Array` object to convert.
 *
 * @returns {string} The hexadecimal representation of the given `Uint8Array`
 *   object.
 * @private
 */
function uint8ArrayToHex(uint8Array)
{
  return uint8Array.reduce((hex, byte) => hex + toHex(byte), "");
}

/**
 * Returns the value of the `cssText` property of the object returned by
 * `getComputedStyle` for the given element.
 *
 * If the value of the `cssText` property is blank, this function computes the
 * value out of the properties available in the object.
 *
 * @param {Element} element The element for which to get the computed CSS text.
 *
 * @returns {string} The computed CSS text.
 * @private
 */
function getComputedCSSText(element)
{
  let style = getComputedStyle(element);
  let {cssText} = style;

  if (cssText)
    return cssText;

  for (let property of style)
    cssText += `${property}: ${style[property]}; `;

  return cssText.trim();
}

/**
<<<<<<< HEAD
 * Injects JavaScript code into the document using a temporary
 * `script` element.
 *
 * @param {string} code The code to inject.
 * @param {Array.<function|string>} [dependencies] A list of dependencies
 *   to inject along with the code. A dependency may be either a function or a
 *   string containing some executable code.
 * @private
 */
function injectCode(code, dependencies = [])
{
  let executable = `
    (function()
    {
      "use strict";
      let environment = ${JSON.stringify(environment)};
      let ABP = window["${uniqueIdentifier}"];
      if (!ABP)
      {
        ABP = (${getABPNamespace})();
        ABP.Object.defineProperty(window, "${uniqueIdentifier}", {value: ABP});
      }
      let {Object, utils, DOM} = ABP;
      let {getComputedStyle, setInterval, setTimeout,
           performance} = ABP.window;
      let debug = ${debug};
      let inactiveProfile = ${inactiveProfile};
      let noopProfile = ${noopProfile};
      ${dependencies.join("\n")}
      ${code}
    })();
  `;

  let script = document.createElement("script");

  script.type = "application/javascript";
  script.async = false;

  // Firefox 58 only bypasses site CSPs when assigning to 'src',
  // while Chrome 67 and Microsoft Edge (tested on 44.17763.1.0)
  // only bypass site CSPs when using 'textContent'.
  if (browser.runtime.getURL("").startsWith("moz-extension://"))
  {
    let url = URL.createObjectURL(new Blob([executable]));
    script.src = url;
    document.documentElement.appendChild(script);
    URL.revokeObjectURL(url);
  }
  else
  {
    script.textContent = executable;
    document.documentElement.appendChild(script);
  }

  document.documentElement.removeChild(script);
}

/**
=======
>>>>>>> 2efacd7f
 * Converts a function and an optional list of arguments into a string of code
 * containing a function call.
 *
 * The function is converted to its string representation using the
 * `Function.prototype.toString` method. Each argument is stringified using
 * `JSON.stringify`.
 *
 * @param {function} func The function to convert.
 * @param {...*} [params] The arguments to convert.
 *
 * @returns {string} The generated code containing the function call.
 * @private
 */
function stringifyFunctionCall(func, ...params)
{
  // Call JSON.stringify on the arguments to avoid any arbitrary code
  // execution.
  return `${func.name}(${params.map(JSON.stringify).join(",")});`;
}

/**
 * Wraps a function and its dependencies into an injector.
 *
 * The injector, when called with zero or more arguments, generates code that
 * calls the function, with the given arguments, if any, and injects the code,
 * along with any dependencies, into the document using a temporary `script`
 * element.
 *
 * @param {function} injectable The function to wrap into an injector.
 * @param {...(function|string)} [dependencies] Any dependencies of the
 *   function. A dependency may be either a function or a string containing
 *   some executable code.
 *
 * @returns {function} The generated injector.
 * @private
 */
function makeInjector(injectable)
{
  return (...args) =>
  {
    resolveDependencies(injectable);
    injectionCode.push(stringifyFunctionCall(injectable, ...args));
  };
}

/**
 * Hides an HTML element by setting its `style` attribute to
 * `display: none !important`.
 *
 * @param {HTMLElement} element The HTML element to hide.
 * @private
 */
function hideElement(element)
{
  if (ABP.DOM.hidden.has(element))
    return;

  ABP.DOM.hidden.add(element);

  let {style} = element;
  let properties = [];

  for (let [key, value] of environment.debugCSSProperties ||
                           [["display", "none"]])
  {
    style.setProperty(key, value, "important");
    properties.push([key, style.getPropertyValue(key)]);
  }

  // Listen for changes to the style property and if our values are unset
  // then reset them.
  new MutationObserver(() =>
  {
    for (let [key, value] of properties)
    {
      if (style.getPropertyValue(key) != value ||
          style.getPropertyPriority(key) != "important")
        style.setProperty(key, value, "important");
    }
  }).observe(element, {attributes: true,
                       attributeFilter: ["style"]});
}

/**
 * Logs its arguments to the console.
 *
 * This may be used for testing and debugging.
 *
 * @alias module:content/snippets.log
 *
 * @param {...*} [args] The arguments to log.
 *
 * @since Adblock Plus 3.3
 */
function log(...args)
{
  let {mark, end} = profile("log");

  if (debug)
    args.unshift("%c DEBUG", "font-weight: bold");

  mark();
  console.log(...args);
  end();
}

registerDependencies(log, profile);

exports.log = log;

/**
 * Similar to `log`, but does the logging in the context of the document rather
 * than the content script.
 *
 * This may be used for testing and debugging, especially to verify that the
 * injection of snippets into the document is working without any errors.
 *
 * @param {...*} [args] The arguments to log.
 *
 * @since Adblock Plus 3.3
 */
function trace(...args)
{
  // We could simply use console.log here, but the goal is to demonstrate the
  // usage of snippet dependencies.
  log(...args);
}

registerDependencies(trace, log);

exports.trace = makeInjector(trace);

/**
 * This is an implementation of the `uabinject-defuser` technique used by
 * [uBlock Origin](https://github.com/uBlockOrigin/uAssets/blob/c091f861b63cd2254b8e9e4628f6bdcd89d43caa/filters/resources.txt#L640).
 * @alias module:content/snippets.uabinject-defuser
 *
 * @since Adblock Plus 3.3
 */
function uabinjectDefuser()
{
  window.trckd = true;
  window.uabpdl = true;
  window.uabInject = true;
  window.uabDetect = true;
}

exports["uabinject-defuser"] = makeInjector(uabinjectDefuser);

/**
 * Hides any HTML element or one of its ancestors matching a CSS selector if
 * the text content of the element's shadow contains a given string.
 * @alias module:content/snippets.hide-if-shadow-contains
 *
 * @param {string} search The string to look for in every HTML element's
 *   shadow. If the string begins and ends with a slash (`/`), the text in
 *   between is treated as a regular expression.
 * @param {string} selector The CSS selector that an HTML element must match
 *   for it to be hidden.
 *
 * @since Adblock Plus 3.3
 */
function hideIfShadowContains(search, selector = "*")
{
  let originalAttachShadow = Element.prototype.attachShadow;

  // If there's no Element.attachShadow API present then we don't care, it must
  // be Firefox or an older version of Chrome.
  if (!originalAttachShadow)
    return;

  let re = toRegExp(search);

  // Mutation observers mapped to their corresponding shadow roots and their
  // hosts.
  let shadows = new WeakMap();

  function observeShadow(mutations, observer)
  {
    let {host, root} = shadows.get(observer) || {};

    // Since it's a weak map, it's possible that either the element or its
    // shadow has been removed.
    if (!host || !root)
      return;

    // If the shadow contains the given text, check if the host or one of its
    // ancestors matches the selector; if a matching element is found, hide
    // it.
    if (re.test(root.textContent))
    {
      let closest = host.closest(selector);
      if (closest)
        hideElement(closest);
    }
  }

  Object.defineProperty(Element.prototype, "attachShadow", {
    value(...args)
    {
      // Create the shadow root first. It doesn't matter if it's a closed
      // shadow root, we keep the reference in a weak map.
      let root = originalAttachShadow.apply(this, args);

      // Listen for relevant DOM mutations in the shadow.
      let observer = new MutationObserver(observeShadow);
      observer.observe(root, {
        childList: true,
        characterData: true,
        subtree: true
      });

      // Keep references to the shadow root and its host in a weak map. If
      // either the shadow is detached or the host itself is removed from the
      // DOM, the mutation observer too will be freed eventually and the entry
      // will be removed.
      shadows.set(observer, {host: this, root});

      return root;
    }
  });
}

registerDependencies(hideIfShadowContains,
                     toRegExp,
                     hideElement);

exports["hide-if-shadow-contains"] = makeInjector(hideIfShadowContains);

/**
 * Hides any HTML element or one of its ancestors matching a CSS selector if
 * it matches the provided condition.
 *
 * @param {function} match The function that provides the matching condition.
 * @param {string} selector The CSS selector that an HTML element must match
 *   for it to be hidden.
 * @param {?string} [searchSelector] The CSS selector that an HTML element
 *   containing the given string must match. Defaults to the value of the
 *   `selector` argument.
 * @private
 */
function hideIfMatches(match, selector, searchSelector)
{
  if (searchSelector == null)
    searchSelector = selector;

  let callback = () =>
  {
    for (let element of document.querySelectorAll(searchSelector))
    {
      let closest = element.closest(selector);
      if (closest && match(element, closest))
        hideElement(closest);
    }
  };
  new MutationObserver(callback)
    .observe(document, {childList: true, characterData: true, subtree: true});
  callback();
}

/**
 * Hides any HTML element or one of its ancestors matching a CSS selector if
 * the text content of the element contains a given string.
 * @alias module:content/snippets.hide-if-contains
 *
 * @param {string} search The string to look for in HTML elements. If the
 *   string begins and ends with a slash (`/`), the text in between is treated
 *   as a regular expression.
 * @param {string} selector The CSS selector that an HTML element must match
 *   for it to be hidden.
 * @param {?string} [searchSelector] The CSS selector that an HTML element
 *   containing the given string must match. Defaults to the value of the
 *   `selector` argument.
 *
 * @since Adblock Plus 3.3
 */
function hideIfContains(search, selector = "*", searchSelector = null)
{
  let re = toRegExp(search);

  hideIfMatches(element => re.test(element.textContent),
                selector, searchSelector);
}

exports["hide-if-contains"] = hideIfContains;

/**
 * Check if an element is visible
 *
 * @param {Element} element The element to check visibility of.
 * @param {CSSStyleDeclaration} style The computed style of element.
 * @param {?Element} closest The closest parent to reach.
 * @return {bool} Whether the element is visible.
 * @private
 */
function isVisible(element, style, closest)
{
  if (style.getPropertyValue("display") == "none")
    return false;

  let visibility = style.getPropertyValue("visibility");
  if (visibility == "hidden" || visibility == "collapse")
    return false;

  if (!closest || element == closest)
    return true;

  let parent = element.parentElement;
  if (!parent)
    return true;

  return isVisible(parent, getComputedStyle(parent), closest);
}

/**
 * Hides any HTML element matching a CSS selector if the visible text content
 * of the element contains a given string.
 * @alias module:content/snippets.hide-if-contains-visible-text
 *
 * @param {string} search The string to match to the visible text. Is considered
 *   visible text that isn't hidden by CSS properties or other means.
 *   If the string begins and ends with a slash (`/`), the text in between is
 *   treated as a regular expression.
 * @param {string} selector The CSS selector that an HTML element must match
 *   for it to be hidden.
 * @param {?string} [searchSelector] The CSS selector that an HTML element
 *   containing the given string must match. Defaults to the value of the
 *   `selector` argument.
 *
 * @since Adblock Plus 3.6
 */
function hideIfContainsVisibleText(search, selector, searchSelector = null)
{
  /**
   * Determines if the text inside the element is visible.
   *
   * @param {Element} element The element we are checking.
   * @param {?CSSStyleDeclaration} style The computed style of element. If
   *   falsey it will be queried.
   * @returns {bool} Whether the text is visible.
   * @private
   */
  function isTextVisible(element, style)
  {
    if (!style)
      style = getComputedStyle(element);

    if (style.getPropertyValue("opacity") == "0")
      return false;
    if (style.getPropertyValue("font-size") == "0px")
      return false;

    let color = style.getPropertyValue("color");
    // if color is transparent...
    if (color == "rgba(0, 0, 0, 0)")
      return false;
    if (style.getPropertyValue("background-color") == color)
      return false;

    return true;
  }

  /**
   * Check if a pseudo element has visible text via `content`.
   *
   * @param {Element} element The element to check visibility of.
   * @param {string} pseudo The `::before` or `::after` pseudo selector.
   * @return {string} The pseudo content or an empty string.
   * @private
   */
  function getPseudoContent(element, pseudo)
  {
    let style = getComputedStyle(element, pseudo);
    if (!isVisible(element, style) || !isTextVisible(element, style))
      return "";

    let {content} = style;
    if (content && content !== "none")
    {
      let strings = [];

      // remove all strings, in quotes, including escaping chars, putting
      // instead `\x01${string-index}` in place, which is not valid CSS,
      // so that it's safe to parse it back at the end of the operation.
      content = content.trim().replace(
        /(["'])(?:(?=(\\?))\2.)*?\1/g,
        value => `\x01${strings.push(value.slice(1, -1)) - 1}`
      );

      // replace attr(...) with the attribute value or an empty string,
      // ignoring units and fallback values, as these do not work, or have,
      // any meaning in the CSS `content` property value.
      content = content.replace(
        /\s*attr\(\s*([^\s,)]+)[^)]*?\)\s*/g,
        (_, name) => element.getAttribute(name) || ""
      );

      // replace back all `\x01${string-index}` values with their corresponding
      // strings, so that the outcome is a real, cleaned up, `content` value.
      return content.replace(/\x01(\d+)/g, (_, index) => strings[index]);
    }
    return "";
  }

  /**
   * Returns the visible text content from an element and its descendants.
   *
   * @param {Element} element The element whose visible text we want.
   * @param {Element} closest The closest parent to reach while checking
   *   for visibility.
   * @param {?CSSStyleDeclaration} style The computed style of element. If
   *   falsey it will be queried.
   * @returns {string} The text that is visible.
   * @private
   */
  function getVisibleContent(element, closest, style)
  {
    let checkClosest = !style;
    if (checkClosest)
      style = getComputedStyle(element);

    if (!isVisible(element, style, checkClosest && closest))
      return "";

    let text = getPseudoContent(element, ":before");
    for (let node of element.childNodes)
    {
      switch (node.nodeType)
      {
        case Node.ELEMENT_NODE:
          text += getVisibleContent(node,
                                    element,
                                    getComputedStyle(node));
          break;
        case Node.TEXT_NODE:
          if (isTextVisible(element, style))
            text += node.nodeValue;
          break;
      }
    }
    return text + getPseudoContent(element, ":after");
  }

  let re = toRegExp(search);
  let seen = new WeakSet();

  hideIfMatches(
    (element, closest) =>
    {
      if (seen.has(element))
        return false;

      seen.add(element);
      let text = getVisibleContent(element, closest);
      let result = re.test(text);
      if (debug && text.length)
        log(result, re, text);
      return result;
    },
    selector,
    searchSelector
  );
}

exports["hide-if-contains-visible-text"] = hideIfContainsVisibleText;

/**
 * Hides any HTML element or one of its ancestors matching a CSS selector if
 * the text content of the element contains a given string and, optionally, if
 * the element's computed style contains a given string.
 * @alias module:content/snippets.hide-if-contains-and-matches-style
 *
 * @param {string} search The string to look for in HTML elements. If the
 *   string begins and ends with a slash (`/`), the text in between is treated
 *   as a regular expression.
 * @param {string} selector The CSS selector that an HTML element must match
 *   for it to be hidden.
 * @param {string?} [searchSelector] The CSS selector that an HTML element
 *   containing the given string must match. Defaults to the value of the
 *   `selector` argument.
 * @param {string?} [style] The string that the computed style of an HTML
 *   element matching `selector` must contain. If the string begins and ends
 *   with a slash (`/`), the text in between is treated as a regular
 *   expression.
 * @param {string?} [searchStyle] The string that the computed style of an HTML
 *   element matching `searchSelector` must contain. If the string begins and
 *   ends with a slash (`/`), the text in between is treated as a regular
 *   expression.
 *
 * @since Adblock Plus 3.3.2
 */
function hideIfContainsAndMatchesStyle(search, selector = "*",
                                       searchSelector = null, style = null,
                                       searchStyle = null)
{
  if (searchSelector == null)
    searchSelector = selector;

  let searchRegExp = toRegExp(search);

  let styleRegExp = style ? toRegExp(style) : null;
  let searchStyleRegExp = searchStyle ? toRegExp(searchStyle) : null;

  new MutationObserver(() =>
  {
    for (let element of document.querySelectorAll(searchSelector))
    {
      if (searchRegExp.test(element.textContent) &&
          (!searchStyleRegExp ||
           searchStyleRegExp.test(getComputedCSSText(element))))
      {
        let closest = element.closest(selector);
        if (closest && (!styleRegExp ||
                        styleRegExp.test(getComputedCSSText(closest))))
          hideElement(closest);
      }
    }
  })
  .observe(document, {childList: true, characterData: true, subtree: true});
}

exports["hide-if-contains-and-matches-style"] = hideIfContainsAndMatchesStyle;

/**
 * Hides any HTML element or one of its ancestors matching a CSS selector if a
 * descendant of the element matches a given CSS selector and, optionally, if
 * the element's computed style contains a given string.
 * @alias module:content/snippets.hide-if-has-and-matches-style
 *
 * @param {string} search The CSS selector against which to match the
 *   descendants of HTML elements.
 * @param {string} selector The CSS selector that an HTML element must match
 *   for it to be hidden.
 * @param {?string} [searchSelector] The CSS selector that an HTML element
 *   containing the specified descendants must match. Defaults to the value of
 *   the `selector` argument.
 * @param {?string} [style] The string that the computed style of an HTML
 *   element matching `selector` must contain. If the string begins and ends
 *   with a slash (`/`), the text in between is treated as a regular
 *   expression.
 * @param {?string} [searchStyle] The string that the computed style of an HTML
 *   element matching `searchSelector` must contain. If the string begins and
 *   ends with a slash (`/`), the text in between is treated as a regular
 *   expression.
 *
 * @since Adblock Plus 3.4.2
 */
function hideIfHasAndMatchesStyle(search, selector = "*",
                                  searchSelector = null, style = null,
                                  searchStyle = null)
{
  if (searchSelector == null)
    searchSelector = selector;

  let styleRegExp = style ? toRegExp(style) : null;
  let searchStyleRegExp = searchStyle ? toRegExp(searchStyle) : null;

  new MutationObserver(() =>
  {
    for (let element of document.querySelectorAll(searchSelector))
    {
      if (element.querySelector(search) &&
          (!searchStyleRegExp ||
           searchStyleRegExp.test(getComputedCSSText(element))))
      {
        let closest = element.closest(selector);
        if (closest && (!styleRegExp ||
                        styleRegExp.test(getComputedCSSText(closest))))
          hideElement(closest);
      }
    }
  })
  .observe(document, {childList: true, subtree: true});
}

exports["hide-if-has-and-matches-style"] = hideIfHasAndMatchesStyle;

/**
 * Hides any HTML element or one of its ancestors matching a CSS selector if
 * the background image of the element matches a given pattern.
 * @alias module:content/snippets.hide-if-contains-image
 *
 * @param {string} search The pattern to look for in the background images of
 *   HTML elements. This must be the hexadecimal representation of the image
 *   data for which to look. If the string begins and ends with a slash (`/`),
 *   the text in between is treated as a regular expression.
 * @param {string} selector The CSS selector that an HTML element must match
 *   for it to be hidden.
 * @param {?string} [searchSelector] The CSS selector that an HTML element
 *   containing the given pattern must match. Defaults to the value of the
 *   `selector` argument.
 *
 * @since Adblock Plus 3.4.2
 */
function hideIfContainsImage(search, selector, searchSelector)
{
  if (searchSelector == null)
    searchSelector = selector;

  let searchRegExp = toRegExp(search);

  new MutationObserver(() =>
  {
    for (let element of document.querySelectorAll(searchSelector))
    {
      let style = getComputedStyle(element);
      let match = style["background-image"].match(/^url\("(.*)"\)$/);
      if (match)
      {
        fetchContent(match[1]).then(content =>
        {
          if (searchRegExp.test(uint8ArrayToHex(new Uint8Array(content))))
          {
            let closest = element.closest(selector);
            if (closest)
              hideElement(closest);
          }
        });
      }
    }
  })
  .observe(document, {childList: true, subtree: true});
}

exports["hide-if-contains-image"] = hideIfContainsImage;

/**
 * Wraps the `console.dir` API to call the `toString` method of the argument.
 * @alias module:content/snippets.dir-string
 *
 * @param {string} [times=1] The number of times to call the `toString` method
 *   of the argument to `console.dir`.
 *
 * @since Adblock Plus 3.4
 */
function dirString(times = "1")
{
  let {dir} = console;

  console.dir = function(object)
  {
    for (let i = 0; i < times; i++)
      object + "";

    if (typeof dir == "function")
      dir.call(this, object);
  };
}

exports["dir-string"] = makeInjector(dirString);

/**
 * Generates a random alphanumeric ID consisting of 6 base-36 digits
 * from the range 100000..zzzzzz (both inclusive).
 *
 * @returns {string} The random ID.
 * @private
 */
function randomId()
{
  // 2176782336 is 36^6 which mean 6 chars [a-z0-9]
  // 60466176 is 36^5
  // 2176782336 - 60466176 = 2116316160. This ensure to always have 6
  // chars even if Math.random() returns its minimum value 0.0
  //
  return Math.floor(Math.random() * 2116316160 + 60466176).toString(36);
}

function wrapPropertyAccess(object, property, descriptor)
{
  let dotIndex = property.indexOf(".");
  if (dotIndex == -1)
  {
    // simple property case.
    let currentDescriptor = Object.getOwnPropertyDescriptor(object, property);
    if (currentDescriptor && !currentDescriptor.configurable)
      return;

    // Keep it configurable because the same property can be wrapped via
    // multiple snippet filters (#7373).
    let newDescriptor = Object.assign({}, descriptor, {configurable: true});

    if (!currentDescriptor && !newDescriptor.get && newDescriptor.set)
    {
      let propertyValue = object[property];
      newDescriptor.get = () => propertyValue;
    }

    Object.defineProperty(object, property, newDescriptor);
    return;
  }

  let name = property.slice(0, dotIndex);
  property = property.slice(dotIndex + 1);
  let value = object[name];
  if (value && (typeof value == "object" || typeof value == "function"))
    wrapPropertyAccess(value, property, descriptor);

  let currentDescriptor = Object.getOwnPropertyDescriptor(object, name);
  if (currentDescriptor && !currentDescriptor.configurable)
    return;

  let setter = newValue =>
  {
    value = newValue;
    if (newValue && (typeof newValue == "object" || typeof value == "function"))
      wrapPropertyAccess(newValue, property, descriptor);
  };

  Object.defineProperty(object, name, {
    get: () => value,
    set: setter,
    configurable: true
  });
}

/**
 * Overrides the `onerror` handler to discard tagged error messages from our
 * property wrapping.
 *
 * @param {string} magic The magic string that tags the error message.
 * @private
 */
function overrideOnError(magic)
{
  let {onerror} = window;
  window.onerror = (message, ...rest) =>
  {
    if (typeof message == "string" && message.includes(magic))
      return true;
    if (typeof onerror == "function")
      return (() => {}).call.call(onerror, this, message, ...rest);
  };
}

/**
 * Patches a property on the window object to abort execution when the
 * property is read.
 *
 * No error is printed to the console.
 *
 * The idea originates from
 * [uBlock Origin](https://github.com/uBlockOrigin/uAssets/blob/80b195436f8f8d78ba713237bfc268ecfc9d9d2b/filters/resources.txt#L1703).
 * @alias module:content/snippets.abort-on-property-read
 *
 * @param {string} property The name of the property.
 *
 * @since Adblock Plus 3.4.1
 */
function abortOnPropertyRead(property)
{
  let debugLog = (debug ? log : () => {})
                  .bind(null, "abort-on-property-read");

  if (!property)
  {
    debugLog("no property to abort on read");
    return;
  }

  let rid = randomId();

  function abort()
  {
    debugLog(`${property} access aborted`);
    throw new ReferenceError(rid);
  }

  debugLog(`aborting on ${property} access`);

  wrapPropertyAccess(window, property, {get: abort, set() {}});
  overrideOnError(rid);
}

registerDependencies(abortOnPropertyRead,
                     log,
                     overrideOnError,
                     randomId,
                     wrapPropertyAccess);

exports["abort-on-property-read"] = makeInjector(abortOnPropertyRead);

/**
 * Patches a property on the window object to abort execution when the
 * property is written.
 *
 * No error is printed to the console.
 *
 * The idea originates from
 * [uBlock Origin](https://github.com/uBlockOrigin/uAssets/blob/80b195436f8f8d78ba713237bfc268ecfc9d9d2b/filters/resources.txt#L1671).
 * @alias module:content/snippets.abort-on-property-write
 *
 * @param {string} property The name of the property.
 *
 * @since Adblock Plus 3.4.3
 */
function abortOnPropertyWrite(property)
{
  let debugLog = (debug ? log : () => {})
                  .bind(null, "abort-on-property-write");

  if (!property)
  {
    debugLog("no property to abort on write");
    return;
  }

  let rid = randomId();

  function abort()
  {
    debugLog(`setting ${property} aborted`);
    throw new ReferenceError(rid);
  }

  debugLog(`aborting when setting ${property}`);

  wrapPropertyAccess(window, property, {set: abort});
  overrideOnError(rid);
}

registerDependencies(abortOnPropertyWrite,
                     log,
                     overrideOnError,
                     randomId,
                     wrapPropertyAccess);

exports["abort-on-property-write"] = makeInjector(abortOnPropertyWrite);

/**
 * Aborts the execution of an inline script.
 * @alias module:content/snippets.abort-current-inline-script
 *
 * @param {string} api API function or property name to anchor on.
 * @param {?string} [search] If specified, only scripts containing the given
 *   string are prevented from executing. If the string begins and ends with a
 *   slash (`/`), the text in between is treated as a regular expression.
 *
 * @since Adblock Plus 3.4.3
 */
function abortCurrentInlineScript(api, search = null)
{
  let re = search ? toRegExp(search) : null;

  let rid = randomId();
  let us = document.currentScript;

  let object = window;
  let path = api.split(".");
  let name = path.pop();

  for (let node of path)
  {
    object = object[node];

    if (!object || !(typeof object == "object" || typeof object == "function"))
      return;
  }

  let {get: prevGetter, set: prevSetter} =
    Object.getOwnPropertyDescriptor(object, name) || {};

  let currentValue = object[name];

  let abort = () =>
  {
    let element = document.currentScript;
    if (element instanceof HTMLScriptElement && element.src == "" &&
        element != us && (!re || re.test(element.textContent)))
      throw new ReferenceError(rid);
  };

  let descriptor = {
    get()
    {
      abort();

      if (prevGetter)
        return prevGetter.call(this);

      return currentValue;
    },
    set(value)
    {
      abort();

      if (prevSetter)
        prevSetter.call(this, value);
      else
        currentValue = value;
    }
  };

  wrapPropertyAccess(object, name, descriptor);

  overrideOnError(rid);
}

registerDependencies(abortCurrentInlineScript,
                     overrideOnError,
                     randomId,
                     toRegExp,
                     wrapPropertyAccess);

exports["abort-current-inline-script"] =
  makeInjector(abortCurrentInlineScript);


/**
 * Traps calls to JSON.parse, and if the result of the parsing is an Object, it
 * will remove specified properties from the result before returning to the
 * caller.
 *
 * The idea originates from
 * [uBlock Origin](https://github.com/gorhill/uBlock/commit/2fd86a66).
 * @alias module:content/snippets.json-prune
 *
 * @param {string} rawPrunePaths A list of space-separated properties to remove.
 * @param {?string} [rawNeedlePaths] A list of space-separated properties which
 *   must be all present for the pruning to occur.
 *
 * @since Adblock Plus 3.9.0
 */
function jsonPrune(rawPrunePaths, rawNeedlePaths = "")
{
  if (!rawPrunePaths)
    throw new Error("Missing paths to prune");
  let prunePaths = rawPrunePaths.split(/ +/);
  let needlePaths = rawNeedlePaths !== "" ? rawNeedlePaths.split(/ +/) : [];
  let currentValue = JSON.parse;

  let descriptor = {
    value(...args)
    {
      let result;
      result = currentValue.apply(this, args);

      if (needlePaths.length > 0 &&
          needlePaths.some(path => !findOwner(result, path)))
        return result;

      for (let path of prunePaths)
      {
        let details = findOwner(result, path);
        if (typeof details != "undefined")
          delete details[0][details[1]];
      }
      return result;
    }
  };

  Object.defineProperty(JSON, "parse", descriptor);

  function findOwner(root, path)
  {
    if (!(root instanceof window.Object))
      return;

    let object = root;
    let chain = path.split(".");

    if (chain.length === 0)
      return;

    for (let i = 0; i < chain.length - 1; i++)
    {
      let prop = chain[i];
      if (!utils.isOwnProperty(object, prop))
        return;

      object = object[prop];

      if (!(object instanceof window.Object))
        return;
    }

    let prop = chain[chain.length - 1];
    if (utils.isOwnProperty(object, prop))
      return [object, prop];
  }
}

exports["json-prune"] = makeInjector(jsonPrune);

/**
<<<<<<< HEAD
 * Overrides a property's value on the window object with a set of
 * available properties.
 *
 * Possible values to override the property with:
 *   undefined
 *   false
 *   true
 *   null
 *   noopFunc   - function with empty body
 *   trueFunc   - function returning true
 *   falseFunc  - function returning false
 *   ''         - empty string
 *   positive decimal integer, no sign, with maximum value of 0x7FFF
 *
 * The idea originates from
 * [uBlock Origin](https://github.com/uBlockOrigin/uAssets/blob/80b195436f8f8d78ba713237bfc268ecfc9d9d2b/filters/resources.txt#L2105).
 * @alias module:content/snippets.override-property-read
 *
 * @param {string} property The name of the property.
 * @param {string} value The value to override the property with.
 *
 * @since Adblock Plus 3.9.4
 */
function overridePropertyRead(property, value)
{
  if (!property)
  {
    throw new Error("[override-property-read snippet]: " +
                    "No property to override.");
  }
  if (typeof value === "undefined")
  {
    throw new Error("[override-property-read snippet]: " +
                    "No value to override with.");
  }

  let cValue;
  let debugLog = (debug ? log : () => {})
    .bind(null, "override-property-read");

  if (value === "false")
  {
    cValue = false;
  }
  else if (value === "true")
  {
    cValue = true;
  }
  else if (value === "null")
  {
    cValue = null;
  }
  else if (value === "noopFunc")
  {
    cValue = () => {};
  }
  else if (value === "trueFunc")
  {
    cValue = () => true;
  }
  else if (value === "falseFunc")
  {
    cValue = () => false;
  }
  else if (/^\d+$/.test(value))
  {
    cValue = parseFloat(value);
  }
  else if (value === "")
  {
    cValue = value;
  }
  else if (value !== "undefined")
  {
    throw new Error("[override-property-read snippet]: " +
                    `Value "${value}" is not valid.`);
  }

  let newGetter = () =>
  {
    debugLog(`${property} override done.`);
    return cValue;
  };

  debugLog(`Overriding ${property}.`);

  wrapPropertyAccess(window, property, {get: newGetter, set() {}});
}

registerDependencies(overridePropertyRead,
                     log,
                     wrapPropertyAccess);

exports["override-property-read"] = makeInjector(overridePropertyRead);

/**
=======
>>>>>>> 2efacd7f
 * Freezes a DOM element so it prevents adding new nodes inside it.
 * @alias module:content/snippets.freeze-element
 *
 * @param {string} selector The CSS selector for the parent element that
 *   we want to freeze
 * @param {string?} [options] A single parameter for snippet's options.
 *   A string containing all the options we want to pass, each of them
 *   separated by a plus character (`+`). Empty single quotes if none (`''`).
 *   Available options:
 *   **subtree** (if we want to freeze all the element's children as well);
 *   **abort** (throw an error every time an child element gets added);
 * @param {string?} [exceptions] An array of regex/selectors used to specify
 *   the nodes we don't want to prevent being added.
 *   Each array item can be:
 *   **selector** (targeting Element nodes);
 *   **regex** (targeting Text nodes, identified by slash);
 *
 * @since Adblock Plus 3.10
 */
function freezeElement(selector, options = "", ...exceptions)
{
  let observer;
  let subtree = false;
  let shouldAbort = false;
  let exceptionSelectors = exceptions.filter(e => !isRegex(e));
  let regexExceptions = exceptions.filter(isRegex).map(toRegExp);
  let rid = randomId();
  let targetNodes;

  checkOptions();
  let data = {
    selector,
    shouldAbort,
    rid,
    exceptionSelectors,
    regexExceptions,
    changeId: 0
  };
  if (!ABP.DOM.frozen.has(document))
  {
    ABP.DOM.frozen.set(document, true);
    proxyNativeProperties();
  }
  observer = new MutationObserver(searchAndAttach);
  observer.observe(document, {childList: true, subtree: true});
  searchAndAttach();

  function isRegex(s)
  {
    return s.length >= 2 && s[0] == "/" && s[s.length - 1] == "/";
  }

  function checkOptions()
  {
    let optionsChunks = options.split("+");
    if (optionsChunks.length === 1 && optionsChunks[0] === "")
      optionsChunks = [];
    for (let chunk of optionsChunks)
    {
      switch (chunk)
      {
        case "subtree":
          subtree = true;
          break;
        case "abort":
          shouldAbort = true;
          break;
        default:
          throw new Error("[freeze] Unknown option passed to the snippet." +
                          " [selector]: " + selector +
                          " [option]: " + chunk);
      }
    }
  }

  function proxyNativeProperties()
  {
    let descriptor;

    descriptor = getAppendChildDescriptor(Node.prototype, "appendChild",
                                          isFrozen, getSnippetData);
    wrapPropertyAccess(Node.prototype, "appendChild", descriptor);

    descriptor = getAppendChildDescriptor(Node.prototype, "insertBefore",
                                          isFrozen, getSnippetData);
    wrapPropertyAccess(Node.prototype, "insertBefore", descriptor);

    descriptor = getAppendChildDescriptor(Node.prototype, "replaceChild",
                                          isFrozen, getSnippetData);
    wrapPropertyAccess(Node.prototype, "replaceChild", descriptor);

    descriptor = getAppendDescriptor(Element.prototype, "append",
                                     isFrozen, getSnippetData);
    wrapPropertyAccess(Element.prototype, "append", descriptor);

    descriptor = getAppendDescriptor(Element.prototype, "prepend",
                                     isFrozen, getSnippetData);
    wrapPropertyAccess(Element.prototype, "prepend", descriptor);

    descriptor = getAppendDescriptor(Element.prototype, "replaceWith",
                                     isFrozenOrHasFrozenParent,
                                     getSnippetDataFromNodeOrParent);
    wrapPropertyAccess(Element.prototype, "replaceWith", descriptor);

    descriptor = getAppendDescriptor(Element.prototype, "after",
                                     isFrozenOrHasFrozenParent,
                                     getSnippetDataFromNodeOrParent);
    wrapPropertyAccess(Element.prototype, "after", descriptor);

    descriptor = getAppendDescriptor(Element.prototype, "before",
                                     isFrozenOrHasFrozenParent,
                                     getSnippetDataFromNodeOrParent);
    wrapPropertyAccess(Element.prototype, "before", descriptor);

    descriptor = getInsertAdjacentDescriptor(Element.prototype,
                                             "insertAdjacentElement",
                                             isFrozenAndInsideTarget,
                                             getSnippetDataBasedOnTarget);
    wrapPropertyAccess(Element.prototype, "insertAdjacentElement", descriptor);

    descriptor = getInsertAdjacentDescriptor(Element.prototype,
                                             "insertAdjacentHTML",
                                             isFrozenAndInsideTarget,
                                             getSnippetDataBasedOnTarget);
    wrapPropertyAccess(Element.prototype, "insertAdjacentHTML", descriptor);

    descriptor = getInsertAdjacentDescriptor(Element.prototype,
                                             "insertAdjacentText",
                                             isFrozenAndInsideTarget,
                                             getSnippetDataBasedOnTarget);
    wrapPropertyAccess(Element.prototype, "insertAdjacentText", descriptor);

    descriptor = getInnerHTMLDescriptor(Element.prototype, "innerHTML",
                                        isFrozen, getSnippetData);
    wrapPropertyAccess(Element.prototype, "innerHTML", descriptor);

    descriptor = getInnerHTMLDescriptor(Element.prototype, "outerHTML",
                                        isFrozenOrHasFrozenParent,
                                        getSnippetDataFromNodeOrParent);
    wrapPropertyAccess(Element.prototype, "outerHTML", descriptor);

    descriptor = getTextContentDescriptor(Node.prototype, "textContent",
                                          isFrozen, getSnippetData);
    wrapPropertyAccess(Node.prototype, "textContent", descriptor);

    descriptor = getTextContentDescriptor(HTMLElement.prototype, "innerText",
                                          isFrozen, getSnippetData);
    wrapPropertyAccess(HTMLElement.prototype, "innerText", descriptor);

    descriptor = getTextContentDescriptor(Node.prototype, "nodeValue",
                                          isFrozen, getSnippetData);
    wrapPropertyAccess(Node.prototype, "nodeValue", descriptor);

    function isFrozen(node)
    {
      return node && ABP.DOM.frozen.has(node);
    }

    function isFrozenOrHasFrozenParent(node)
    {
      try
      {
        return node &&
               (ABP.DOM.frozen.has(node) ||
               ABP.DOM.frozen.has(DOM.getParentNode.call(node)));
      }
      catch (error)
      {
        return false;
      }
    }

    function isFrozenAndInsideTarget(node, isInsideTarget)
    {
      try
      {
        return node &&
               (ABP.DOM.frozen.has(node) && isInsideTarget ||
                ABP.DOM.frozen.has(DOM.getParentNode.call(node)) &&
                !isInsideTarget);
      }
      catch (error)
      {
        return false;
      }
    }

    function getSnippetData(node)
    {
      return ABP.DOM.frozen.get(node);
    }

    function getSnippetDataFromNodeOrParent(node)
    {
      try
      {
        if (ABP.DOM.frozen.has(node))
          return ABP.DOM.frozen.get(node);
        let parent = DOM.getParentNode.call(node);
        return ABP.DOM.frozen.get(parent);
      }
      catch (error) {}
    }

    function getSnippetDataBasedOnTarget(node, isInsideTarget)
    {
      try
      {
        if (ABP.DOM.frozen.has(node) && isInsideTarget)
          return ABP.DOM.frozen.get(node);
        let parent = DOM.getParentNode.call(node);
        return ABP.DOM.frozen.get(parent);
      }
      catch (error) {}
    }
  }

  function searchAndAttach()
  {
    targetNodes = document.querySelectorAll(selector);
    markNodes(targetNodes, false);
  }

  function markNodes(nodes, isChild = true)
  {
    for (let node of nodes)
    {
      if (!ABP.DOM.frozen.has(node))
      {
        ABP.DOM.frozen.set(node, data);
        if (!isChild && subtree)
        {
          new MutationObserver(mutationsList =>
          {
            for (let mutation of mutationsList)
              markNodes(mutation.addedNodes);
          }).observe(node, {childList: true, subtree: true});
        }
        if (subtree && node.nodeType === Node.ELEMENT_NODE)
          markNodes(node.childNodes);
      }
    }
  }

  // utilities
  function logPrefixed(id, ...args)
  {
    log(`[freeze][${id}] `, ...args);
  }

  function logChange(nodeOrDOMString, target, property, snippetData)
  {
    let targetSelector = snippetData.selector;
    let chgId = snippetData.changeId;
    let isDOMString = typeof nodeOrDOMString == "string";
    let action = snippetData.shouldAbort ? "aborting" : "watching";
    console.groupCollapsed(`[freeze][${chgId}] ${action}: ${targetSelector}`);
    switch (property)
    {
      case "appendChild":
      case "append":
      case "prepend":
      case "insertBefore":
      case "replaceChild":
      case "insertAdjacentElement":
      case "insertAdjacentHTML":
      case "insertAdjacentText":
      case "innerHTML":
      case "outerHTML":
        logPrefixed(chgId,
                    isDOMString ? "text: " : "node: ", nodeOrDOMString);
        logPrefixed(chgId, "added to node: ", target);
        break;
      case "replaceWith":
      case "after":
      case "before":
        logPrefixed(chgId,
                    isDOMString ? "text: " : "node: ", nodeOrDOMString);
        logPrefixed(chgId, "added to node: ", target.parentNode);
        break;
      case "textContent":
      case "innerText":
      case "nodeValue":
        logPrefixed(chgId, "content of node: ", target);
        logPrefixed(chgId, "changed to: ", nodeOrDOMString);
        break;
      default:
        break;
    }
    logPrefixed(chgId, `using the function "${property}"`);
    console.groupEnd();
    snippetData.changeId++;
  }

  function isExceptionNode(element, expSelectors)
  {
    if (expSelectors)
    {
      for (let exception of expSelectors)
      {
        if (element.matches(exception))
          return true;
      }
    }
    return false;
  }

  function isExceptionText(string, regExceptions)
  {
    if (regExceptions)
    {
      for (let exception of regExceptions)
      {
        if (exception.test(string))
          return true;
      }
    }
    return false;
  }

  function abort(id)
  {
    throw new ReferenceError(id);
  }

  // check inserted content
  function checkHTML(htmlText, parent, property, snippetData)
  {
    let finalValue = "";
    let domparser = new DOMParser();
    let doc = domparser.parseFromString(htmlText, "text/html");
    let nodes = doc.body.childNodes;
    let accepted = checkMultiple(nodes, parent, property, snippetData);
    let content = accepted.map(node =>
    {
      switch (node.nodeType)
      {
        case Node.ELEMENT_NODE:
          return node.outerHTML;
        case Node.TEXT_NODE:
          return node.textContent;
        default:
          return "";
      }
    });
    finalValue = content.join("");
    return finalValue;
  }

  function checkMultiple(nodesOrDOMStrings, parent, property, snippetData)
  {
    let accepted = [];
    for (let nodeOrDOMString of nodesOrDOMStrings)
    {
      if (checkShouldInsert(nodeOrDOMString, parent, property, snippetData))
        accepted.push(nodeOrDOMString);
    }
    return accepted;
  }

  function checkShouldInsert(nodeOrDOMString, parent, property, snippetData)
  {
    let aborting = snippetData.shouldAbort;
    let regExceptions = snippetData.regexExceptions;
    let expSelectors = snippetData.exceptionSelectors;
    let id = snippetData.rid;
    if (typeof nodeOrDOMString == "string")
    {
      let domString = nodeOrDOMString;
      if (isExceptionText(domString, regExceptions))
        return true;
      if (debug)
        logChange(domString, parent, property, snippetData);
      if (aborting)
        abort(id);
      return debug;
    }

    let node = nodeOrDOMString;
    switch (node.nodeType)
    {
      case Node.ELEMENT_NODE:
        if (isExceptionNode(node, expSelectors))
          return true;
        if (aborting)
        {
          if (debug)
            logChange(node, parent, property, snippetData);
          abort(id);
        }
        if (debug)
        {
          hideElement(node);
          logChange(node, parent, property, snippetData);
          return true;
        }
        return false;
      case Node.TEXT_NODE:
        if (isExceptionText(node.textContent, regExceptions))
          return true;
        if (debug)
          logChange(node, parent, property, snippetData);
        if (aborting)
          abort(id);
        return false;
      default:
        return true;
    }
  }

  // descriptors
  function getAppendChildDescriptor(target, property, shouldValidate,
                                    getSnippetData)
  {
    let desc = Object.getOwnPropertyDescriptor(target, property) || {};
    let origin = desc.get || desc.value;
    if (!origin)
      return;

    return {
      get()
      {
        return function(...args)
        {
          if (shouldValidate(this))
          {
            let snippetData = getSnippetData(this);
            if (snippetData)
            {
              let incomingNode = args[0];
              if (!checkShouldInsert(incomingNode, this, property, snippetData))
                return incomingNode;
            }
          }
          return origin.apply(this, args);
        };
      }
    };
  }

  function getAppendDescriptor(target, property, shouldValidate, getSnippetData)
  {
    let desc = Object.getOwnPropertyDescriptor(target, property) || {};
    let origin = desc.get || desc.value;
    if (!origin)
      return;
    return {
      get()
      {
        return function(...nodesOrDOMStrings)
        {
          if (!shouldValidate(this))
            return origin.apply(this, nodesOrDOMStrings);

          let snippetData = getSnippetData(this);
          if (!snippetData)
            return origin.apply(this, nodesOrDOMStrings);

          let accepted = checkMultiple(nodesOrDOMStrings, this, property,
                                       snippetData);
          if (accepted.length > 0)
            return origin.apply(this, accepted);
        };
      }
    };
  }

  function getInsertAdjacentDescriptor(target, property, shouldValidate,
                                       getSnippetData)
  {
    let desc = Object.getOwnPropertyDescriptor(target, property) || {};
    let origin = desc.get || desc.value;
    if (!origin)
      return;

    return {
      get()
      {
        return function(...args)
        {
          let [position, value] = args;
          let isInsideTarget =
              position === "afterbegin" || position === "beforeend";
          if (shouldValidate(this, isInsideTarget))
          {
            let snippetData = getSnippetData(this, isInsideTarget);
            if (snippetData)
            {
              let parent = isInsideTarget ?
                           this :
                           DOM.getParentNode.call(this);
              let finalValue;
              switch (property)
              {
                case "insertAdjacentElement":
                  if (!checkShouldInsert(value, parent, property, snippetData))
                    return value;
                  break;

                case "insertAdjacentHTML":
                  finalValue = checkHTML(value, parent, property, snippetData);
                  if (finalValue)
                    return origin.call(this, position, finalValue);

                  return;

                case "insertAdjacentText":
                  if (!checkShouldInsert(value, parent, property, snippetData))
                    return;
                  break;

                default:
                  break;
              }
            }
          }
          return origin.apply(this, args);
        };
      }
    };
  }

  function getInnerHTMLDescriptor(target, property, shouldValidate,
                                  getSnippetData)
  {
    let desc = Object.getOwnPropertyDescriptor(target, property) || {};
    let {set: prevSetter} = desc;
    if (!prevSetter)
      return;

    return {
      set(htmlText)
      {
        if (!shouldValidate(this))
          return prevSetter.call(this, htmlText);

        let snippetData = getSnippetData(this);
        if (!snippetData)
          return prevSetter.call(this, htmlText);
        let finalValue = checkHTML(htmlText, this, property, snippetData);
        if (finalValue)
          return prevSetter.call(this, finalValue);
      }
    };
  }

  function getTextContentDescriptor(target, property, shouldValidate,
                                    getSnippetData)
  {
    let desc = Object.getOwnPropertyDescriptor(target, property) || {};
    let {set: prevSetter} = desc;
    if (!prevSetter)
      return;

    return {
      set(domString)
      {
        if (!shouldValidate(this))
          return prevSetter.call(this, domString);

        let snippetData = getSnippetData(this);
        if (!snippetData)
          return prevSetter.call(this, domString);
        if (checkShouldInsert(domString, this, property, snippetData))
          return prevSetter.call(this, domString);
      }
    };
  }
}

registerDependencies(freezeElement,
                     hideElement,
                     overrideOnError,
                     randomId,
                     toRegExp,
                     log,
                     wrapPropertyAccess);

exports["freeze-element"] = makeInjector(freezeElement);

<<<<<<< HEAD
=======

/**
 * Overrides a property's value on the window object with a set of
 * available properties.
 *
 * Possible values to override the property with:
 *   undefined
 *   false
 *   true
 *   null
 *   noopFunc   - function with empty body
 *   trueFunc   - function returning true
 *   falseFunc  - function returning false
 *   ''         - empty string
 *   positive decimal integer, no sign, with maximum value of 0x7FFF
 *
 * The idea originates from
 * [uBlock Origin](https://github.com/uBlockOrigin/uAssets/blob/80b195436f8f8d78ba713237bfc268ecfc9d9d2b/filters/resources.txt#L2105).
 * @alias module:content/snippets.override-property-read
 *
 * @param {string} property The name of the property.
 * @param {string} value The value to override the property with.
 *
 * @since Adblock Plus 3.9.4
 */
function overridePropertyRead(property, value)
{
  if (!property)
  {
    throw new Error("[override-property-read snippet]: " +
                    "No property to override.");
  }
  if (typeof value === "undefined")
  {
    throw new Error("[override-property-read snippet]: " +
                    "No value to override with.");
  }

  let cValue;
  let debugLog = (debug ? log : () => {})
    .bind(null, "override-property-read");

  if (value === "false")
  {
    cValue = false;
  }
  else if (value === "true")
  {
    cValue = true;
  }
  else if (value === "null")
  {
    cValue = null;
  }
  else if (value === "noopFunc")
  {
    cValue = () => {};
  }
  else if (value === "trueFunc")
  {
    cValue = () => true;
  }
  else if (value === "falseFunc")
  {
    cValue = () => false;
  }
  else if (/^\d+$/.test(value))
  {
    cValue = parseFloat(value);
  }
  else if (value === "")
  {
    cValue = value;
  }
  else if (value !== "undefined")
  {
    throw new Error("[override-property-read snippet]: " +
                    `Value "${value}" is not valid.`);
  }

  let newGetter = () =>
  {
    debugLog(`${property} override done.`);
    return cValue;
  };

  debugLog(`Overriding ${property}.`);

  wrapPropertyAccess(window, property, {get: newGetter, set() {}});
}

registerDependencies(overridePropertyRead,
                     log,
                     wrapPropertyAccess);

exports["override-property-read"] = makeInjector(overridePropertyRead);

>>>>>>> 2efacd7f
/**
 * Strips a query string parameter from `fetch()` calls.
 * @alias module:content/snippets.strip-fetch-query-parameter
 *
 * @param {string} name The name of the parameter.
 * @param {?string} [urlPattern] An optional pattern that the URL must match.
 *
 * @since Adblock Plus 3.5.1
 */
function stripFetchQueryParameter(name, urlPattern = null)
{
  let fetch_ = window.fetch;
  if (typeof fetch_ != "function")
    return;

  let urlRegExp = urlPattern ? toRegExp(urlPattern) : null;
  window.fetch = function fetch(...args)
  {
    let [source] = args;
    if (typeof source == "string" &&
        (!urlRegExp || urlRegExp.test(source)))
    {
      let url = new URL(source);
      url.searchParams.delete(name);
      args[0] = url.href;
    }

    return fetch_.apply(this, args);
  };
}

registerDependencies(stripFetchQueryParameter, toRegExp);

exports["strip-fetch-query-parameter"] =
  makeInjector(stripFetchQueryParameter);

/**
 * Represents an undirected graph. Used for producing adjacency and feature
 * matrices.
 */
class UndirectedGraph
{
  /**
   * Initialize an empty graph of a predefined size
   * @param {number} numOfVertices - size of a new graph
   * @private
   */
  constructor(numOfVertices)
  {
    // Create adjacency matrix and initialize it with '0's
    let emptyMatrix = new Array(numOfVertices);
    for (let i = 0; i < numOfVertices; i++)
      emptyMatrix[i] = new Array(numOfVertices).fill(0);
    this.adjacencyMatrix = emptyMatrix;
  }

  /**
   * Add an edge from node A to node B
   * @param {number} posA - number of a node from which to add an edge
   * @param {number} posB - number of a node into which to add an edge
   * @return {bool} whether operation was succesful
   * @private
   */
  addEdge(posA, posB)
  {
    if (posA < 0 || posB < 0)
      throw new Error("Can't add an Edge to vertex at negative position ");

    let numOfVertices = this.adjacencyMatrix.length;
    if (posA >= numOfVertices || posB >= numOfVertices)
      return false;
    this.adjacencyMatrix[posA][posB] = 1;
    // We want to be symmetric, as this is undirected graph
    this.adjacencyMatrix[posB][posA] = 1;
    return true;
  }
}

// Source: https://github.com/sindresorhus/html-tags/blob/master/html-tags.json
let htmlTags = [
  "a", "abbr", "address", "area", "article", "aside", "audio",
  "b", "base", "bdi", "bdo", "blockquote", "body", "br", "button", "canvas",
  "caption", "cite", "code", "col", "colgroup", "data", "datalist", "dd", "del",
  "details", "dfn", "dialog", "div", "dl", "dt", "em", "embed", "fieldset",
  "figcaption", "figure", "footer", "form", "h1", "h2", "h3", "h4", "h5", "h6",
  "head", "header", "hgroup", "hr", "html", "i", "iframe", "img", "input",
  "ins", "kbd", "keygen", "label", "legend", "li", "link", "main", "map",
  "mark", "math", "menu", "menuitem", "meta", "meter", "nav", "noscript",
  "object", "ol", "optgroup", "option", "output", "p", "param", "picture",
  "pre", "progress", "q", "rb", "rp", "rt", "rtc", "ruby", "s", "samp",
  "script", "section", "select", "slot", "small", "source", "span", "strong",
  "style", "sub", "summary", "sup", "svg", "table", "tbody", "td", "template",
  "textarea", "tfoot", "th", "thead", "time", "title", "tr", "track", "u",
  "ul", "var", "video", "wbr"
];
const GRAPH_CUT_OFF = 200;
const THRESHOLD = 0.5;

/**
* A (tag, int) Map of all HTML tags with values reflecting the number of a tag
* in alphabetical enumeration.
* @type {Map}
*/
let htmlTagsMap = new Map(
  htmlTags.map((name, index) => [name.toUpperCase(), index + 1])
);


/**
 * Builds an adjecency matrix and a feature matrix based on an input element.
 * @param {Element} target Input element to convert.
 * @param {string} tagName An HTML tag name to filter mutations.
 * @returns {Tuple} (adjMatrix, elementTags) - a 2D array that represent an
 * adjacency matrix of an element. HTML elements are undirected trees, so the
 * adjacency matrix is symmetric.
 * elementTags - a 1D feature matrix, where each element is represents a type
 * of a node.
 * @private
 */
function processElement(target)
{
  let {mark, end} = profile("ml:addEdges");

  let elementGraph = new UndirectedGraph(GRAPH_CUT_OFF);
  let numOfElements = 1;

  let elementTags = new Array(GRAPH_CUT_OFF).fill(0);

  let addEdges = (parentElement, parentPos) =>
  {
    let children = parentElement.children;
    for (let child of children)
    {
      if (numOfElements > GRAPH_CUT_OFF)
        break;

      elementTags[numOfElements] = htmlTagsMap.get(child.tagName) || 0;
      elementGraph.addEdge(parentPos, numOfElements);
      addEdges(child, numOfElements++);
    }
  };

  elementTags[0] = (htmlTagsMap.get(target.tagName) || 0);

  // Kick off recursive graph building
  mark();
  addEdges(target, 0);
  end();
  let adjMatrix = elementGraph.adjacencyMatrix;
  return {adjMatrix, elementTags};
}

/**
 * Runs a ML prediction on each element that matches a selector.
 * @param {string} selector A selector to use for finding candidates.
 * @param {WeakSet} seenMlTargets Matched elements to ignore.
 *
 * @private
 */
function predictAds(selector, seenMlTargets)
{
  let debugLog = (debug ? log : () => {})
                  .bind(null, "ml-hide-if-graph-matches");

  let targets = document.querySelectorAll(selector);
  for (let target of targets)
  {
    if (seenMlTargets.has(target))
      continue;

    if (target.innerText == "")
      continue;

    seenMlTargets.add(target);
    let processedElement = processElement(target);

    // as this call is asynchronous, ensure the id is unique
    let {mark, end} = profile(`ml:inference:${randomId()}`);
    mark();
    browser.runtime.sendMessage({
      type: "ml.inference",
      inputs: [
        {
          data: [processedElement.elementTags], preprocess: [
            {funcName: "cast", args: "int32"},
            {funcName: "pad", args: GRAPH_CUT_OFF},
            {funcName: "oneHot", args: htmlTags.length},
            {funcName: "cast", args: "float32"}
          ]
        },
        {
          data: [processedElement.adjMatrix], preprocess: [
            {funcName: "pad", args: GRAPH_CUT_OFF},
            {funcName: "unstack"},
            {funcName: "localPooling"},
            {funcName: "stack"}
          ]
        }
      ],
      model: "mlHideIfGraphMatches"
    }).then(rawPrediction =>
    {
      end(true);
      debugLog(rawPrediction);

      let predictionValues = Object.values(rawPrediction);

      if (!predictionValues.some(value => value > 0))
        throw new Error("ML prediction results are corrupted");

      let result = predictionValues.filter((element, index) =>
        index % 2 == 0
      ).map(element => element > THRESHOLD);

      if (!result[0])
      {
        debugLog("Detected ad: " + target.innerText);
        hideElement(target);
      }
    }).catch(() =>
    {
      // ensure the metric is sent even on possible ML failures
      end(true);
    });
  }
}

/**
 * Hides any HTML element if its structure (graph) is classified as an ad
 * by a built-in machine learning model.
 * @alias module:content/snippets.ml-hide-if-graph-matches
 *
 * @param {string} selector A selector that produces a list of targets to
 * classify.
 * @param {string} tagName An HTML tag name to filter mutations.
 *
 * @since Adblock Plus 3.8
 */
function mlHideIfGraphMatches(selector, tagName)
{
  let scheduled = false;
  let seenMlTargets = new WeakSet();

  if (typeof browser === "undefined")
    self.browser = chrome;

  let relevantTagName = tagName;
  let callback = mutations =>
  {
    for (let mutation of mutations)
    {
      if (mutation.target.tagName == relevantTagName)
      {
        if (!scheduled)
        {
          scheduled = true;
          requestAnimationFrame(() =>
          {
            scheduled = false;
            predictAds(selector, seenMlTargets);
          });
        }
        break;
      }
    }
  };

  new MutationObserver(callback)
    .observe(document, {childList: true, characterData: true, subtree: true});

  predictAds(selector, seenMlTargets);
}

exports["ml-hide-if-graph-matches"] = mlHideIfGraphMatches;

/**
 * Calculates and returns the perceptual hash of the supplied image.
 *
 * The following lines are based off the blockhash-js library which is
 * licensed under the MIT licence
 * {@link https://github.com/commonsmachinery/blockhash-js/tree/2084417e40005e37f4ad957dbd2bca08ddc222bc Blockhash.js}
 *
 * @param {object} imageData ImageData object containing the image data of the
 *  image for which a hash should be calculated
 * @param {?number} [blockBits] The block width used to generate the perceptual
 *   image hash, a number of 4 will split the image into 16 blocks
 *   (width/4 * height/4). Defaults to 8.
 * @returns {string} The resulting hash
 * @private
 */
function hashImage(imageData, blockBits)
{
  function median(mdarr)
  {
    mdarr.sort((a, b) => a - b);
    let {length} = mdarr;
    if (length % 2 === 0)
      return (mdarr[length / 2 - 1] + mdarr[length / 2]) / 2.0;
    return mdarr[(length / 2) | 0];
  }

  function translateBlocksToBits(blocks, pixelsPerBlock)
  {
    let halfBlockValue = pixelsPerBlock * 256 * 3 / 2;
    let bandsize = blocks.length / 4;

    // Compare medians across four horizontal bands
    for (let i = 0; i < 4; i++)
    {
      let index = i * bandsize;
      let length = (i + 1) * bandsize;
      let m = median(blocks.slice(index, length));
      for (let j = index; j < length; j++)
      {
        let v = blocks[j];

        // Output a 1 if the block is brighter than the median.
        // With images dominated by black or white, the median may
        // end up being 0 or the max value, and thus having a lot
        // of blocks of value equal to the median.  To avoid
        // generating hashes of all zeros or ones, in that case output
        // 0 if the median is in the lower value space, 1 otherwise
        blocks[j] = (v > m || (m - v < 1 && m > halfBlockValue)) ? 1 : 0;
      }
    }
  }

  function bitsToHexhash(bitsArray)
  {
    let hex = [];
    let {length} = bitsArray;
    for (let i = 0; i < length; i += 4)
    {
      let nibble = bitsArray.slice(i, i + 4);
      hex.push(parseInt(nibble.join(""), 2).toString(16));
    }

    return hex.join("");
  }

  function bmvbhashEven(data, bits)
  {
    let {width, height, data: imgData} = data;
    let blocksizeX = (width / bits) | 0;
    let blocksizeY = (height / bits) | 0;

    let result = new Array(bits * bits);

    for (let y = 0; y < bits; y++)
    {
      for (let x = 0; x < bits; x++)
      {
        let total = 0;

        for (let iy = 0; iy < blocksizeY; iy++)
        {
          let ii = ((y * blocksizeY + iy) * width + x * blocksizeX) * 4;

          for (let ix = 0; ix < blocksizeX; ix++)
          {
            let alpha = imgData[ii + 3];
            if (alpha === 0)
              total += 765;
            else
              total += imgData[ii] + imgData[ii + 1] + imgData[ii + 2];

            ii += 4;
          }
        }

        result[y * bits + x] = total;
      }
    }

    translateBlocksToBits(result, blocksizeX * blocksizeY);
    return bitsToHexhash(result);
  }

  function bmvbhash(data, bits)
  {
    let x; let y;
    let blockWidth; let blockHeight;
    let weightTop; let weightBottom; let weightLeft; let weightRight;
    let blockTop; let blockBottom; let blockLeft; let blockRight;
    let yMult; let yFrac; let yInt;
    let xMult; let xFrac; let xInt;
    let {width, height, data: imgData} = data;

    let evenX = width % bits === 0;
    let evenY = height % bits === 0;

    if (evenX && evenY)
      return bmvbhashEven(data, bits);

    // initialize blocks array with 0s
    let result = new Array(bits * bits).fill(0);

    blockWidth = width / bits;
    blockHeight = height / bits;

    yInt = 1;
    yFrac = 0;

    yMult = blockHeight;

    weightTop = 1;
    weightBottom = 0;

    let ii = 0;
    for (y = 0; y < height; y++)
    {
      if (evenY)
      {
        blockTop = blockBottom = (y / blockHeight) | 0;
      }
      else
      {
        if (y + 1 >= yMult)
        {
          let mod = (y + 1) % blockHeight;
          yInt = mod | 0;
          yFrac = mod - yInt;

          if (blockHeight > 1)
            yMult = Math.ceil((y + 1) / blockHeight) * blockHeight;

          weightTop = (1 - yFrac);
          weightBottom = (yFrac);
        }

        // yInt will be 0 on bottom/right borders and on block boundaries
        if (yInt > 0 || (y + 1) === height)
        {
          blockTop = blockBottom = (y / blockHeight) | 0;
        }
        else
        {
          let div = y / blockHeight;
          blockTop = div | 0;
          blockBottom = blockTop === div ? blockTop : blockTop + 1;
        }
      }

      xInt = 1;
      xFrac = 0;

      xMult = blockWidth;

      weightLeft = 1;
      weightRight = 0;

      for (x = 0; x < width; x++)
      {
        let avgvalue = 765;
        let alpha = imgData[ii + 3];
        if (alpha !== 0)
          avgvalue = imgData[ii] + imgData[ii + 1] + imgData[ii + 2];

        if (evenX)
        {
          blockLeft = blockRight = (x / blockWidth) | 0;
        }
        else
        {
          if (x + 1 >= xMult)
          {
            let mod = (x + 1) % blockWidth;
            xInt = mod | 0;
            xFrac = mod - xInt;

            if (blockWidth > 1)
              xMult = Math.ceil((x + 1) / blockWidth) * blockWidth;

            weightLeft = 1 - xFrac;
            weightRight = xFrac;
          }

          // xInt will be 0 on bottom/right borders and on block boundaries
          if (xInt > 0 || (x + 1) === width)
          {
            blockLeft = blockRight = (x / blockWidth) | 0;
          }
          else
          {
            let div = x / blockWidth;
            blockLeft = div | 0;
            blockRight = blockLeft === div ? blockLeft : blockLeft + 1;
          }
        }

        // add weighted pixel value to relevant blocks
        result[blockTop * bits + blockLeft] +=
          avgvalue * weightTop * weightLeft;
        result[blockTop * bits + blockRight] +=
          avgvalue * weightTop * weightRight;
        result[blockBottom * bits + blockLeft] +=
          avgvalue * weightBottom * weightLeft;
        result[blockBottom * bits + blockRight] +=
          avgvalue * weightBottom * weightRight;

        ii += 4;

        xInt++;
      }

      yInt++;
    }

    translateBlocksToBits(result, blockWidth * blockHeight);
    return bitsToHexhash(result);
  }

  return bmvbhash(imageData, blockBits);
}

/**
 * Calculate the hamming distance for two hashes in hex format
 *
 * The following lines are based off the blockhash-js library which is
 * licensed under the MIT licence
 * {@link https://github.com/commonsmachinery/blockhash-js/tree/2084417e40005e37f4ad957dbd2bca08ddc222bc Blockhash.js}
 *
 * @param {string} hash1 the first hash of the comparison
 * @param {string} hash2 the second hash of the comparison
 * @returns {number} The resulting hamming distance between hash1 and hash2
 * @private
 */
function hammingDistance(hash1, hash2)
{
  let oneBits = [0, 1, 1, 2, 1, 2, 2, 3, 1, 2, 2, 3, 2, 3, 3, 4];

  let d = 0;
  let i;

  if (hash1.length !== hash2.length)
    throw new Error("Can't compare hashes with different length");

  for (i = 0; i < hash1.length; i++)
  {
    let n1 = parseInt(hash1[i], 16);
    let n2 = parseInt(hash2[i], 16);
    d += oneBits[n1 ^ n2];
  }
  return d;
}

/**
 * Hides any HTML element or one of its ancestors matching a CSS selector if
 * the perceptual hash of the image src or background image of the element
 * matches the given perceptual hash.
 * @alias module:content/snippets.hide-if-contains-image-hash
 *
 * @param {string} hashes List of comma seperated  perceptual hashes of the
 *  images that should be blocked, see also `maxDistance`.
 * @param {?string} [selector] The CSS selector that an HTML element
 *   containing the given pattern must match. If empty or omitted, defaults
 *   to the image element itself.
 * @param {?string} [maxDistance] The maximum hamming distance between `hash`
 *   and the perceptual hash of the image to be considered a match. Defaults
 *   to 0.
 * @param {?number} [blockBits] The block width used to generate the perceptual
 *   image hash, a number of 4 will split the image into 16 blocks
 *   (width/4 * height/4). Defaults to 8. The maximum value allowed is 64.
 * @param {?string} [selection] A string with image coordinates in the format
 *   XxYxWIDTHxHEIGHT for which a perceptual hash should be computated. If
 *   ommitted the entire image will be hashed. The X and Y values can be
 *   negative, in this case they will be relative to the right/bottom corner.
 *
 * @since Adblock Plus 3.6.2
 */
function hideIfContainsImageHash(hashes,
                                 selector,
                                 maxDistance,
                                 blockBits,
                                 selection)
{
  if (selector == null || selector === "")
    selector = "img";

  if (maxDistance == null)
    maxDistance = 0;

  if (blockBits == null)
    blockBits = 8;

  if (isNaN(maxDistance) || isNaN(blockBits))
    return;

  blockBits |= 0;

  if (blockBits < 1 || blockBits > 64)
    return;

  selection = (selection || "").split("x");

  let seenImages = new Set();

  let callback = images =>
  {
    for (let image of images)
    {
      seenImages.add(image.src);

      let imageElement = new Image();
      imageElement.crossOrigin = "anonymous";
      imageElement.onload = () =>
      {
        let canvas = document.createElement("canvas");
        let context = canvas.getContext("2d");

        let {width, height} = imageElement;

        // If a selection is present we are only going to look at that
        // part of the image
        let sX = parseInt(selection[0], 10) || 0;
        let sY = parseInt(selection[1], 10) || 0;
        let sWidth = parseInt(selection[2], 10) || width;
        let sHeight = parseInt(selection[3], 10) || height;

        if (sWidth == 0 || sHeight == 0)
          return;

        // if sX or sY is negative start from the right/bottom respectively
        if (sX < 0)
          sX = width + sX;
        if (sY < 0)
          sY = height + sY;

        if (sX < 0)
          sX = 0;
        if (sY < 0)
          sY = 0;
        if (sWidth > width)
          sWidth = width;
        if (sHeight > height)
          sHeight = height;

        canvas.width = sWidth;
        canvas.height = sHeight;

        context.drawImage(
          imageElement, sX, sY, sWidth, sHeight, 0, 0, sWidth, sHeight);

        let imageData = context.getImageData(0, 0, sWidth, sHeight);
        let result = hashImage(imageData, blockBits);

        for (let hash of hashes.split(","))
        {
          if (result.length == hash.length)
          {
            if (hammingDistance(result, hash) <= maxDistance)
            {
              let closest = image.closest(selector);
              if (closest)
              {
                hideElement(closest);
                return;
              }
            }
          }
        }
      };
      imageElement.src = image.src;
    }
  };
  callback(document.images);

  new MutationObserver(() =>
  {
    let images = new Set();
    for (let img of document.images)
    {
      if (!seenImages.has(img.src))
        images.add(img);
    }

    if (images.size)
      callback(images);
  }).observe(document, {childList: true, subtree: true, attributes: true});
}

exports["hide-if-contains-image-hash"] = hideIfContainsImageHash;

/**
 * Hides any HTML element that uses an `aria-labelledby`, or one of its
 * ancestors, if the related aria element contains the searched text.
 * @alias module:content/snippets.hide-if-labelled-by
 *
 * @param {string} search The string to look for in HTML elements. If the
 *   string begins and ends with a slash (`/`), the text in between is treated
 *   as a regular expression.
 * @param {string} selector The CSS selector of an HTML element that uses as
 *   `aria-labelledby` attribute.
 * @param {?string} [searchSelector] The CSS selector of an ancestor of the
 *   HTML element that uses as `aria-labelledby` attribute. Defaults to the
 *   value of the `selector` argument.
 *
 * @since Adblock Plus 3.9
 */
function hideIfLabelledBy(search, selector, searchSelector = null)
{
  let sameSelector = searchSelector == null;

  let searchRegExp = toRegExp(search);

  let matched = new WeakSet();

  let callback = () =>
  {
    for (let node of document.querySelectorAll(selector))
    {
      let closest = sameSelector ? node : node.closest(searchSelector);
      if (!closest || !isVisible(node, getComputedStyle(node), closest))
        continue;

      let attr = node.getAttribute("aria-labelledby");
      let fallback = () =>
      {
<<<<<<< HEAD
        if (hidden.has(closest))
=======
        if (matched.has(closest))
>>>>>>> 2efacd7f
          return;

        if (searchRegExp.test(node.getAttribute("aria-label") || ""))
        {
<<<<<<< HEAD
          hidden.add(closest);
=======
          matched.add(closest);
>>>>>>> 2efacd7f
          hideElement(closest);
        }
      };

      if (attr)
      {
        for (let label of attr.split(/\s+/))
        {
          let target = document.getElementById(label);
          if (target)
          {
<<<<<<< HEAD
            if (!hidden.has(target) && searchRegExp.test(target.innerText))
=======
            if (!matched.has(target) && searchRegExp.test(target.innerText))
>>>>>>> 2efacd7f
            {
              matched.add(target);
              hideElement(closest);
            }
          }
          else
          {
            fallback();
          }
        }
      }
      else
      {
        fallback();
      }
    }
  };

  let options = {characterData: true, childList: true, subtree: true};
  new MutationObserver(callback).observe(document, options);
  callback();
}

exports["hide-if-labelled-by"] = hideIfLabelledBy;

/**
 * Hide a specific element through a XPath 1.0 query string.
 * See {@tutorial xpath-filters} to know more.
 * @alias module:content/snippets.hide-if-matches-xpath
 *
 * @param {string} query The XPath query that targets the element to hide.
 *
 * @since Adblock Plus 3.9.0
 */
function hideIfMatchesXPath(query)
{
  let callback = () =>
  {
    // do not use ORDERED_NODE_ITERATOR_TYPE or the test env will fail
    let result = document.evaluate(query, document, null,
                                   XPathResult.ORDERED_NODE_SNAPSHOT_TYPE,
                                   null);

    for (let i = 0, {snapshotLength} = result; i < snapshotLength; i++)
    {
      let element = result.snapshotItem(i);

<<<<<<< HEAD
      hidden.add(element);
=======
>>>>>>> 2efacd7f
      if (element.nodeType === Node.ELEMENT_NODE)
        hideElement(element);
      else
        element.textContent = "";
    }
  };

  let options = {characterData: true, childList: true, subtree: true};
  new MutationObserver(callback).observe(document, options);
  callback();
}

exports["hide-if-matches-xpath"] = hideIfMatchesXPath;

/**
 * Whether debug mode is enabled.
 * @type {boolean}
 * @private
 */
let debug = false;

/**
 * Enables debug mode.
 * @alias module:content/snippets.debug
 *
 * @example
 * example.com#$#debug; log 'Hello, world!'
 *
 * @since Adblock Plus 3.8
 */
function setDebug()
{
  debug = true;
}

exports["debug"] = setDebug;

/**
 * Default profile("...") returned object when profile mode is disabled.
 * @type {Profiler}
 * @private
 */
let noopProfile = {
  mark() {},
  end() {},
  toString()
  {
    return "{mark(){},end(){}}";
  }
};

/**
 * Whether profile mode is inactive.
 * @type {boolean}
 * @private
 */
let inactiveProfile = true;

/**
 * Enables profile mode.
 * @alias module:content/snippets.profile
 * @since Adblock Plus 3.9
 *
 * @example
 * example.com#$#profile; log 'Hello, world!'
 */
function setProfile()
{
  inactiveProfile = false;
}

exports["profile"] = setProfile;

/**
 * @typedef {object} Profiler
 * @property {function} mark Add a `performance.mark(uniqueId)` entry.
 * @property {function} end Measure and clear `uniqueId` related marks. If a
 * `true` value is passed as argument, clear related interval and process all
 * collected samples since the creation of the profiler.
 * @private
 */

/**
 * Create an object with `mark()` and `end()` methods to either keep marking a
 * specific profiled name, or ending it.
 *
 * @example
 * let {mark, end} = profile('console.log');
 * mark();
 * console.log(1, 2, 3);
 * end();
 *
 * @param {string} id the callback name or unique ID to profile.
 * @param {number} [rate] The number of times per minute to process samples.
 * @returns {Profiler} The profiler with `mark()` and `end(clear = false)`
 * methods.
 * @private
 */
function profile(id, rate = 10)
{
  if (inactiveProfile)
    return noopProfile;

  function sendMessage(message)
  {
    let {runtime} = (typeof browser == "undefined" ? chrome : browser);
    runtime.sendMessage(message);
  }

  function processSamples()
  {
    let samples = [];

    for (let {name, duration} of performance.getEntriesByType("measure"))
      samples.push({name, duration});

    if (samples.length)
    {
      performance.clearMeasures();

      sendMessage({
        type: "profiler.sample",
        category: "snippets",
        samples
      });
    }
  }

  // avoid creation of N intervals when the same id is used
  // over and over (i.e. within loops or multiple profile calls)
  if (!profile[id])
  {
    profile[id] = setInterval(processSamples,
                              Math.round(60000 / Math.min(60, rate)));
  }

  return {
    mark()
    {
      performance.mark(id);
    },
    end(clear = false)
    {
      performance.measure(id, id);
      performance.clearMarks(id);
      if (clear)
      {
        clearInterval(profile[id]);
        delete profile[id];
        processSamples();
      }
    }
  };
}<|MERGE_RESOLUTION|>--- conflicted
+++ resolved
@@ -23,11 +23,6 @@
 
 "use strict";
 
-<<<<<<< HEAD
-let [uniqueIdentifier] = URL.createObjectURL(new Blob()).match(/[^/]+$/);
-
-=======
->>>>>>> 2efacd7f
 // secured env and secured global variables
 let ABP = getABPNamespace();
 let {Object, utils, DOM} = ABP;
@@ -54,8 +49,6 @@
 let dependencyGraph = new Map();
 
 /**
-<<<<<<< HEAD
-=======
  * @type {Array.<string>}
  * @private
  */
@@ -136,7 +129,6 @@
 };
 
 /**
->>>>>>> 2efacd7f
  * Extract utilities from globals and return a deep-frozen object with those.
  * @return {object} An object namespace with all the global utilities used by
  * our snippets.
@@ -174,12 +166,8 @@
     }),
     DOM: freeze({
       getParentNode,
-<<<<<<< HEAD
-      frozen: freeze(new WeakMap())
-=======
       frozen: freeze(new WeakMap()),
       hidden: freeze(new WeakSet())
->>>>>>> 2efacd7f
     })
   });
 }
@@ -363,67 +351,6 @@
 }
 
 /**
-<<<<<<< HEAD
- * Injects JavaScript code into the document using a temporary
- * `script` element.
- *
- * @param {string} code The code to inject.
- * @param {Array.<function|string>} [dependencies] A list of dependencies
- *   to inject along with the code. A dependency may be either a function or a
- *   string containing some executable code.
- * @private
- */
-function injectCode(code, dependencies = [])
-{
-  let executable = `
-    (function()
-    {
-      "use strict";
-      let environment = ${JSON.stringify(environment)};
-      let ABP = window["${uniqueIdentifier}"];
-      if (!ABP)
-      {
-        ABP = (${getABPNamespace})();
-        ABP.Object.defineProperty(window, "${uniqueIdentifier}", {value: ABP});
-      }
-      let {Object, utils, DOM} = ABP;
-      let {getComputedStyle, setInterval, setTimeout,
-           performance} = ABP.window;
-      let debug = ${debug};
-      let inactiveProfile = ${inactiveProfile};
-      let noopProfile = ${noopProfile};
-      ${dependencies.join("\n")}
-      ${code}
-    })();
-  `;
-
-  let script = document.createElement("script");
-
-  script.type = "application/javascript";
-  script.async = false;
-
-  // Firefox 58 only bypasses site CSPs when assigning to 'src',
-  // while Chrome 67 and Microsoft Edge (tested on 44.17763.1.0)
-  // only bypass site CSPs when using 'textContent'.
-  if (browser.runtime.getURL("").startsWith("moz-extension://"))
-  {
-    let url = URL.createObjectURL(new Blob([executable]));
-    script.src = url;
-    document.documentElement.appendChild(script);
-    URL.revokeObjectURL(url);
-  }
-  else
-  {
-    script.textContent = executable;
-    document.documentElement.appendChild(script);
-  }
-
-  document.documentElement.removeChild(script);
-}
-
-/**
-=======
->>>>>>> 2efacd7f
  * Converts a function and an optional list of arguments into a string of code
  * containing a function call.
  *
@@ -1409,105 +1336,6 @@
 exports["json-prune"] = makeInjector(jsonPrune);
 
 /**
-<<<<<<< HEAD
- * Overrides a property's value on the window object with a set of
- * available properties.
- *
- * Possible values to override the property with:
- *   undefined
- *   false
- *   true
- *   null
- *   noopFunc   - function with empty body
- *   trueFunc   - function returning true
- *   falseFunc  - function returning false
- *   ''         - empty string
- *   positive decimal integer, no sign, with maximum value of 0x7FFF
- *
- * The idea originates from
- * [uBlock Origin](https://github.com/uBlockOrigin/uAssets/blob/80b195436f8f8d78ba713237bfc268ecfc9d9d2b/filters/resources.txt#L2105).
- * @alias module:content/snippets.override-property-read
- *
- * @param {string} property The name of the property.
- * @param {string} value The value to override the property with.
- *
- * @since Adblock Plus 3.9.4
- */
-function overridePropertyRead(property, value)
-{
-  if (!property)
-  {
-    throw new Error("[override-property-read snippet]: " +
-                    "No property to override.");
-  }
-  if (typeof value === "undefined")
-  {
-    throw new Error("[override-property-read snippet]: " +
-                    "No value to override with.");
-  }
-
-  let cValue;
-  let debugLog = (debug ? log : () => {})
-    .bind(null, "override-property-read");
-
-  if (value === "false")
-  {
-    cValue = false;
-  }
-  else if (value === "true")
-  {
-    cValue = true;
-  }
-  else if (value === "null")
-  {
-    cValue = null;
-  }
-  else if (value === "noopFunc")
-  {
-    cValue = () => {};
-  }
-  else if (value === "trueFunc")
-  {
-    cValue = () => true;
-  }
-  else if (value === "falseFunc")
-  {
-    cValue = () => false;
-  }
-  else if (/^\d+$/.test(value))
-  {
-    cValue = parseFloat(value);
-  }
-  else if (value === "")
-  {
-    cValue = value;
-  }
-  else if (value !== "undefined")
-  {
-    throw new Error("[override-property-read snippet]: " +
-                    `Value "${value}" is not valid.`);
-  }
-
-  let newGetter = () =>
-  {
-    debugLog(`${property} override done.`);
-    return cValue;
-  };
-
-  debugLog(`Overriding ${property}.`);
-
-  wrapPropertyAccess(window, property, {get: newGetter, set() {}});
-}
-
-registerDependencies(overridePropertyRead,
-                     log,
-                     wrapPropertyAccess);
-
-exports["override-property-read"] = makeInjector(overridePropertyRead);
-
-/**
-=======
->>>>>>> 2efacd7f
  * Freezes a DOM element so it prevents adding new nodes inside it.
  * @alias module:content/snippets.freeze-element
  *
@@ -2088,8 +1916,6 @@
 
 exports["freeze-element"] = makeInjector(freezeElement);
 
-<<<<<<< HEAD
-=======
 
 /**
  * Overrides a property's value on the window object with a set of
@@ -2187,7 +2013,6 @@
 
 exports["override-property-read"] = makeInjector(overridePropertyRead);
 
->>>>>>> 2efacd7f
 /**
  * Strips a query string parameter from `fetch()` calls.
  * @alias module:content/snippets.strip-fetch-query-parameter
@@ -2906,20 +2731,12 @@
       let attr = node.getAttribute("aria-labelledby");
       let fallback = () =>
       {
-<<<<<<< HEAD
-        if (hidden.has(closest))
-=======
         if (matched.has(closest))
->>>>>>> 2efacd7f
           return;
 
         if (searchRegExp.test(node.getAttribute("aria-label") || ""))
         {
-<<<<<<< HEAD
-          hidden.add(closest);
-=======
           matched.add(closest);
->>>>>>> 2efacd7f
           hideElement(closest);
         }
       };
@@ -2931,11 +2748,7 @@
           let target = document.getElementById(label);
           if (target)
           {
-<<<<<<< HEAD
-            if (!hidden.has(target) && searchRegExp.test(target.innerText))
-=======
             if (!matched.has(target) && searchRegExp.test(target.innerText))
->>>>>>> 2efacd7f
             {
               matched.add(target);
               hideElement(closest);
@@ -2983,10 +2796,6 @@
     {
       let element = result.snapshotItem(i);
 
-<<<<<<< HEAD
-      hidden.add(element);
-=======
->>>>>>> 2efacd7f
       if (element.nodeType === Node.ELEMENT_NODE)
         hideElement(element);
       else
