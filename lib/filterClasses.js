--- conflicted
+++ resolved
@@ -23,13 +23,9 @@
  * @file Definition of Filter class and its subclasses.
  */
 
-<<<<<<< HEAD
-const {contentTypes, RESOURCE_TYPES} = require("./contentTypes");
-=======
 const {
   contentTypes, RESOURCE_TYPES, CONTEXT_TYPES
 } = require("./contentTypes");
->>>>>>> 21311d22
 const {Pattern} = require("./patterns");
 const {parseDomains, domainSuffixes} = require("./url");
 const {filterState} = require("./filterState");
