--- conflicted
+++ resolved
@@ -646,12 +646,9 @@
     this.sitekeySource = sitekeys;
   if (rewrite != null)
     this.rewrite = rewrite;
-<<<<<<< HEAD
-=======
 
   if (!this.matchCase)
     regexpSource = regexpSource.toLowerCase();
->>>>>>> 4e4dc0c1
 
   if (regexpSource.length >= 2 &&
       regexpSource[0] == "/" &&
@@ -668,12 +665,6 @@
     // expressions. We drop any superfluous wildcards here so our optimizations
     // can kick in.
     regexpSource = regexpSource.replace(/^\*+/, "").replace(/\*+$/, "");
-<<<<<<< HEAD
-
-    if (!this.matchCase && isLiteralPattern(regexpSource))
-      regexpSource = regexpSource.toLowerCase();
-=======
->>>>>>> 4e4dc0c1
 
     // No need to convert this filter to regular expression yet, do it on demand
     this.pattern = regexpSource;
@@ -711,11 +702,7 @@
 
     let {pattern} = this;
     if (!isLiteralPattern(pattern))
-<<<<<<< HEAD
-      value = new RegExp(filterToRegExp(pattern), this.matchCase ? "" : "i");
-=======
       value = new RegExp(filterToRegExp(pattern));
->>>>>>> 4e4dc0c1
 
     Object.defineProperty(this, "regexp", {value});
     return value;
@@ -969,11 +956,7 @@
               return new InvalidFilter(origText, "filter_unknown_option");
             if (!value.startsWith("abp-resource:"))
               return new InvalidFilter(origText, "filter_invalid_rewrite");
-<<<<<<< HEAD
-            rewrite = value.substr("abp-resource:".length);
-=======
             rewrite = value.substring("abp-resource:".length);
->>>>>>> 4e4dc0c1
             break;
           default:
             return new InvalidFilter(origText, "filter_unknown_option");
@@ -1008,12 +991,7 @@
       }
 
       return new BlockingFilter(origText, text, contentType, matchCase, domains,
-<<<<<<< HEAD
-                                thirdParty, sitekeys, rewrite,
-                                collapse, csp);
-=======
                                 thirdParty, sitekeys, rewrite, csp);
->>>>>>> 4e4dc0c1
     }
     return new WhitelistFilter(origText, text, contentType, matchCase, domains,
                                thirdParty, sitekeys);
@@ -1082,21 +1060,10 @@
  * @augments RegExpFilter
  */
 function BlockingFilter(text, regexpSource, contentType, matchCase, domains,
-<<<<<<< HEAD
-                        thirdParty, sitekeys, rewrite,
-                        collapse, csp)
+                        thirdParty, sitekeys, rewrite, csp)
 {
   RegExpFilter.call(this, text, regexpSource, contentType, matchCase, domains,
                     thirdParty, sitekeys, rewrite);
-
-  if (collapse != null)
-    this.collapse = collapse;
-=======
-                        thirdParty, sitekeys, rewrite, csp)
-{
-  RegExpFilter.call(this, text, regexpSource, contentType, matchCase, domains,
-                    thirdParty, sitekeys, rewrite);
->>>>>>> 4e4dc0c1
 
   if (csp != null)
     this.csp = csp;
