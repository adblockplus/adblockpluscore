/*
 * This file is part of Adblock Plus <https://adblockplus.org/>,
 * Copyright (C) 2006-present eyeo GmbH
 *
 * Adblock Plus is free software: you can redistribute it and/or modify
 * it under the terms of the GNU General Public License version 3 as
 * published by the Free Software Foundation.
 *
 * Adblock Plus is distributed in the hope that it will be useful,
 * but WITHOUT ANY WARRANTY; without even the implied warranty of
 * MERCHANTABILITY or FITNESS FOR A PARTICULAR PURPOSE.  See the
 * GNU General Public License for more details.
 *
 * You should have received a copy of the GNU General Public License
 * along with Adblock Plus.  If not, see <http://www.gnu.org/licenses/>.
 */

"use strict";

/**
 * @fileOverview Definition of Filter class and its subclasses.
 */

const {extend} = require("./coreUtils");
const {filterToRegExp} = require("./common");
const {suffixes} = require("./domain");
const {filterNotifier} = require("./filterNotifier");

const resources = require("../data/resources.json");

/**
 * Map of internal resources for URL rewriting.
 * @type {Map.<string,string>}
 */
let resourceMap = new Map(
  Object.keys(resources).map(key => [key, resources[key]])
);

/**
 * Regular expression used to match the <code>||</code> prefix in an otherwise
 * literal pattern.
 * @type {RegExp}
 */
let doubleAnchorRegExp = new RegExp(filterToRegExp("||") + "$");

/**
 * Regular expression used to match the <code>^</code> suffix in an otherwise
 * literal pattern.
 * @type {RegExp}
 */
// Note: This should match the pattern in lib/common.js
let separatorRegExp = /[\x00-\x24\x26-\x2C\x2F\x3A-\x40\x5B-\x5E\x60\x7B-\x7F]/;

/**
 * All known unique domain sources mapped to their parsed values.
 * @type {Map.<string,Map.<string,boolean>>}
 */
let knownDomainMaps = new Map();

/**
 * Checks whether the given pattern is a string of literal characters with no
 * wildcards or any other special characters. If the pattern is prefixed with a
 * <code>||</code> or suffixed with a <code>^</code> but otherwise contains no
 * special characters, it is still considered to be a literal pattern.
 * @param {string} pattern
 * @returns {boolean}
 */
function isLiteralPattern(pattern)
{
  return !/[*^|]/.test(pattern.replace(/^\|{2}/, "").replace(/\^$/, ""));
}

/**
 * Abstract base class for filters
 *
 * @param {string} text   string representation of the filter
 * @constructor
 */
function Filter(text)
{
  this.text = text;

  /**
   * Subscriptions to which this filter belongs.
   * @type {(Subscription|Set.<Subscription>)?}
   * @private
   */
  this._subscriptions = null;
}
exports.Filter = Filter;

Filter.prototype =
{
  /**
   * String representation of the filter
   * @type {string}
   */
  text: null,

  /**
   * Filter type as a string, e.g. "blocking".
   * @type {string}
   */
  get type()
  {
    throw new Error("Please define filter type in the subclass");
  },

  /**
   * Yields subscriptions to which the filter belongs.
   * @yields {Subscription}
   */
  *subscriptions()
  {
    if (this._subscriptions)
    {
      if (this._subscriptions instanceof Set)
        yield* this._subscriptions;
      else
        yield this._subscriptions;
    }
  },

  /**
   * The number of subscriptions to which the filter belongs.
   * @type {number}
   */
  get subscriptionCount()
  {
    if (this._subscriptions instanceof Set)
      return this._subscriptions.size;

    return this._subscriptions ? 1 : 0;
  },

  /**
   * Adds a subscription to the set of subscriptions to which the filter
   * belongs.
   * @param {Subscription} subscription
   */
  addSubscription(subscription)
  {
    // Since we use truthy checks in our logic, we must avoid adding a
    // subscription that isn't a non-null object.
    if (subscription === null || typeof subscription != "object")
      return;

    if (this._subscriptions)
    {
      if (this._subscriptions instanceof Set)
        this._subscriptions.add(subscription);
      else if (subscription != this._subscriptions)
        this._subscriptions = new Set([this._subscriptions, subscription]);
    }
    else
    {
      this._subscriptions = subscription;
    }
  },

  /**
   * Removes a subscription from the set of subscriptions to which the filter
   * belongs.
   * @param {Subscription} subscription
   */
  removeSubscription(subscription)
  {
    if (this._subscriptions)
    {
      if (this._subscriptions instanceof Set)
      {
        this._subscriptions.delete(subscription);

        if (this._subscriptions.size == 1)
          this._subscriptions = [...this._subscriptions][0];
      }
      else if (subscription == this._subscriptions)
      {
        this._subscriptions = null;
      }
    }
  },

  /**
   * Serializes the filter for writing out on disk.
   * @yields {string}
   */
  *serialize()
  {
    let {text} = this;

    yield "[Filter]";
    yield "text=" + text;
  },

  toString()
  {
    return this.text;
  }
};

/**
 * Cache for known filters, maps string representation to filter objects.
 * @type {Map.<string,Filter>}
 */
Filter.knownFilters = new Map();

/**
 * Regular expression that content filters should match
 * @type {RegExp}
 */
Filter.contentRegExp = /^([^/*|@"!]*?)#([@?$])?#(.+)$/;
/**
 * Regular expression that options on a RegExp filter should match
 * @type {RegExp}
 */
Filter.optionsRegExp = /\$(~?[\w-]+(?:=[^,]*)?(?:,~?[\w-]+(?:=[^,]*)?)*)$/;
/**
 * Regular expression that matches an invalid Content Security Policy
 * @type {RegExp}
 */
Filter.invalidCSPRegExp = /(;|^) ?(base-uri|referrer|report-to|report-uri|upgrade-insecure-requests)\b/i;

/**
 * Creates a filter of correct type from its text representation - does the
 * basic parsing and calls the right constructor then.
 *
 * @param {string} text   as in Filter()
 * @return {Filter}
 */
Filter.fromText = function(text)
{
  let filter = Filter.knownFilters.get(text);
  if (filter)
    return filter;

  if (text[0] == "!")
  {
    filter = new CommentFilter(text);
  }
  else
  {
    let match = text.includes("#") ? Filter.contentRegExp.exec(text) : null;
    if (match)
      filter = ContentFilter.fromText(text, match[1], match[2], match[3]);
    else
      filter = RegExpFilter.fromText(text);
  }

  Filter.knownFilters.set(filter.text, filter);
  return filter;
};

/**
 * Deserializes a filter
 *
 * @param {Object}  obj map of serialized properties and their values
 * @return {Filter} filter or null if the filter couldn't be created
 */
Filter.fromObject = function(obj)
{
  let filter = Filter.fromText(obj.text);
  if (filter instanceof ActiveFilter)
  {
    if ("disabled" in obj)
      filter._disabled = (obj.disabled == "true");
    if ("hitCount" in obj)
      filter._hitCount = parseInt(obj.hitCount, 10) || 0;
    if ("lastHit" in obj)
      filter._lastHit = parseInt(obj.lastHit, 10) || 0;
  }
  return filter;
};

/**
 * Removes unnecessary whitespaces from filter text, will only return null if
 * the input parameter is null.
 * @param {string} text
 * @return {string}
 */
Filter.normalize = function(text)
{
  if (!text)
    return text;

  // Remove line breaks, tabs etc
  text = text.replace(/[^\S ]+/g, "");

  // Don't remove spaces inside comments
  if (/^ *!/.test(text))
    return text.trim();

  // Special treatment for content filters, right side is allowed to contain
  // spaces
  if (Filter.contentRegExp.test(text))
  {
    let [, domains, separator, body] = /^(.*?)(#[@?$]?#?)(.*)$/.exec(text);
    return domains.replace(/ +/g, "") + separator + body.trim();
  }

  // For most regexp filters we strip all spaces, but $csp filter options
  // are allowed to contain single (non trailing) spaces.
  let strippedText = text.replace(/ +/g, "");
  if (!strippedText.includes("$") || !/\bcsp=/i.test(strippedText))
    return strippedText;

  let optionsMatch = Filter.optionsRegExp.exec(strippedText);
  if (!optionsMatch)
    return strippedText;

  // For $csp filters we must first separate out the options part of the
  // text, being careful to preserve its spaces.
  let beforeOptions = strippedText.substring(0, optionsMatch.index);
  let strippedDollarIndex = -1;
  let dollarIndex = -1;
  do
  {
    strippedDollarIndex = beforeOptions.indexOf("$", strippedDollarIndex + 1);
    dollarIndex = text.indexOf("$", dollarIndex + 1);
  }
  while (strippedDollarIndex != -1);
  let optionsText = text.substr(dollarIndex + 1);

  // Then we can normalize spaces in the options part safely
  let options = optionsText.split(",");
  for (let i = 0; i < options.length; i++)
  {
    let option = options[i];
    let cspMatch = /^ *c *s *p *=/i.exec(option);
    if (cspMatch)
    {
      options[i] = cspMatch[0].replace(/ +/g, "") +
                   option.substr(cspMatch[0].length).trim().replace(/ +/g, " ");
    }
    else
      options[i] = option.replace(/ +/g, "");
  }

  return beforeOptions + "$" + options.join();
};

/**
 * Class for invalid filters
 * @param {string} text see {@link Filter Filter()}
 * @param {string} reason Reason why this filter is invalid
 * @constructor
 * @augments Filter
 */
function InvalidFilter(text, reason)
{
  Filter.call(this, text);

  this.reason = reason;
}
exports.InvalidFilter = InvalidFilter;

InvalidFilter.prototype = extend(Filter, {
  type: "invalid",

  /**
   * Reason why this filter is invalid
   * @type {string}
   */
  reason: null,

  /**
   * See Filter.serialize()
   * @inheritdoc
   */
  *serialize() {}
});

/**
 * Class for comments
 * @param {string} text see {@link Filter Filter()}
 * @constructor
 * @augments Filter
 */
function CommentFilter(text)
{
  Filter.call(this, text);
}
exports.CommentFilter = CommentFilter;

CommentFilter.prototype = extend(Filter, {
  type: "comment",

  /**
   * See Filter.serialize()
   * @inheritdoc
   */
  *serialize() {}
});

/**
 * Abstract base class for filters that can get hits
 * @param {string} text
 *   see {@link Filter Filter()}
 * @param {string} [domains]
 *   Domains that the filter is restricted to separated by domainSeparator
 *   e.g. "foo.com|bar.com|~baz.com"
 * @constructor
 * @augments Filter
 */
function ActiveFilter(text, domains)
{
  Filter.call(this, text);

  if (domains)
    this.domainSource = domains;
}
exports.ActiveFilter = ActiveFilter;

ActiveFilter.prototype = extend(Filter, {
  _disabled: false,
  _hitCount: 0,
  _lastHit: 0,

  /**
   * Defines whether the filter is disabled
   * @type {boolean}
   */
  get disabled()
  {
    return this._disabled;
  },
  set disabled(value)
  {
    if (value != this._disabled)
    {
      let oldValue = this._disabled;
      this._disabled = value;
      filterNotifier.emit("filter.disabled", this, value, oldValue);
    }
    return this._disabled;
  },

  /**
   * Number of hits on the filter since the last reset
   * @type {number}
   */
  get hitCount()
  {
    return this._hitCount;
  },
  set hitCount(value)
  {
    if (value != this._hitCount)
    {
      let oldValue = this._hitCount;
      this._hitCount = value;
      filterNotifier.emit("filter.hitCount", this, value, oldValue);
    }
    return this._hitCount;
  },

  /**
   * Last time the filter had a hit (in milliseconds since the beginning of the
   * epoch)
   * @type {number}
   */
  get lastHit()
  {
    return this._lastHit;
  },
  set lastHit(value)
  {
    if (value != this._lastHit)
    {
      let oldValue = this._lastHit;
      this._lastHit = value;
      filterNotifier.emit("filter.lastHit", this, value, oldValue);
    }
    return this._lastHit;
  },

  /**
   * String that the domains property should be generated from
   * @type {?string}
   */
  domainSource: null,

  /**
   * Separator character used in domainSource property, must be
   * overridden by subclasses
   * @type {string}
   */
  domainSeparator: null,

  /**
   * Map containing domains that this filter should match on/not match
   * on or null if the filter should match on all domains
   * @type {?Map.<string,boolean>}
   */
  get domains()
  {
    let domains = null;

    if (this.domainSource)
    {
<<<<<<< HEAD
      // For some filter types this property is accessed only rarely,
      // especially when the subscriptions are initially loaded. We defer any
      // caching for such filters.
      let {cacheDomains} = this;
=======
      // For most filter types this property is accessed only rarely,
      // especially when the subscriptions are initially loaded. We defer any
      // caching by default.
      let cacheDomains = this._cacheDomains;
>>>>>>> e60ecc52

      let source = this.domainSource.toLowerCase();

      let knownMap = knownDomainMaps.get(source);
      if (knownMap)
      {
        domains = knownMap;
      }
      else
      {
        let list = source.split(this.domainSeparator);
        if (list.length == 1 && list[0][0] != "~")
        {
          // Fast track for the common one-domain scenario
          domains = new Map([[list[0], true], ["", false]]);
        }
        else
        {
          let hasIncludes = false;
          for (let i = 0; i < list.length; i++)
          {
            let domain = list[i];
            if (domain == "")
              continue;

            let include;
            if (domain[0] == "~")
            {
              include = false;
              domain = domain.substr(1);
            }
            else
            {
              include = true;
              hasIncludes = true;
            }

            if (!domains)
              domains = new Map();

            domains.set(domain, include);
          }

          if (domains)
            domains.set("", !hasIncludes);
        }

        if (!domains || cacheDomains)
          knownDomainMaps.set(source, domains);
      }

      if (!domains || cacheDomains)
      {
        this.domainSource = null;
        Object.defineProperty(this, "domains", {value: domains});
      }
    }

<<<<<<< HEAD
=======
    this._cacheDomains = true;

>>>>>>> e60ecc52
    return domains;
  },

  /**
   * Whether the value of {@link ActiveFilter#domains} should be cached.
<<<<<<< HEAD
   * Defaults to <code>true</code>, but may be overridden by subclasses that
   * don't want the value to be cached (for better memory usage).
   * @type {boolean}
   * @protected
   */
  cacheDomains: true,
=======
   * @type {boolean}
   * @private
   */
  _cacheDomains: false,
>>>>>>> e60ecc52

  /**
   * Array containing public keys of websites that this filter should apply to
   * @type {?string[]}
   */
  sitekeys: null,

  /**
   * Checks whether this filter is active on a domain.
   * @param {string} [docDomain] domain name of the document that loads the URL
   * @param {string} [sitekey] public key provided by the document
   * @return {boolean} true in case of the filter being active
   */
  isActiveOnDomain(docDomain, sitekey)
  {
    // Sitekeys are case-sensitive so we shouldn't convert them to
    // upper-case to avoid false positives here. Instead we need to
    // change the way filter options are parsed.
    if (this.sitekeys &&
        (!sitekey || !this.sitekeys.includes(sitekey.toUpperCase())))
    {
      return false;
    }

    let {domains} = this;

    // If no domains are set the rule matches everywhere
    if (!domains)
      return true;

    // If the document has no host name, match only if the filter
    // isn't restricted to specific domains
    if (!docDomain)
      return domains.get("");

    if (docDomain[docDomain.length - 1] == ".")
      docDomain = docDomain.replace(/\.+$/, "");
<<<<<<< HEAD

    docDomain = docDomain.toLowerCase();

=======

    docDomain = docDomain.toLowerCase();

>>>>>>> e60ecc52
    for (docDomain of suffixes(docDomain))
    {
      let isDomainIncluded = domains.get(docDomain);
      if (typeof isDomainIncluded != "undefined")
        return isDomainIncluded;
    }

    return domains.get("");
  },

  /**
   * Checks whether this filter is active only on a domain and its subdomains.
   * @param {string} docDomain
   * @return {boolean}
   */
  isActiveOnlyOnDomain(docDomain)
  {
    let {domains} = this;

    if (!docDomain || !domains || domains.get(""))
      return false;

    if (docDomain[docDomain.length - 1] == ".")
      docDomain = docDomain.replace(/\.+$/, "");

    docDomain = docDomain.toLowerCase();

    for (let [domain, isIncluded] of domains)
    {
      if (isIncluded && domain != docDomain)
      {
        if (domain.length <= docDomain.length)
          return false;

        if (!domain.endsWith("." + docDomain))
          return false;
      }
    }

    return true;
  },

  /**
   * Checks whether this filter is generic or specific
   * @return {boolean}
   */
  isGeneric()
  {
    let {sitekeys, domains} = this;

    return !(sitekeys && sitekeys.length) && (!domains || domains.get(""));
  },

  /**
   * See Filter.serialize()
   * @inheritdoc
   */
  *serialize()
  {
    let {_disabled, _hitCount, _lastHit} = this;

    if (_disabled || _hitCount || _lastHit)
    {
      yield* Filter.prototype.serialize.call(this);
      if (_disabled)
        yield "disabled=true";
      if (_hitCount)
        yield "hitCount=" + _hitCount;
      if (_lastHit)
        yield "lastHit=" + _lastHit;
    }
  }
});

/**
 * Abstract base class for RegExp-based filters
 * @param {string} text see {@link Filter Filter()}
 * @param {string} regexpSource
 *   filter part that the regular expression should be build from
 * @param {number} [contentType]
 *   Content types the filter applies to, combination of values from
 *   RegExpFilter.typeMap
 * @param {boolean} [matchCase]
 *   Defines whether the filter should distinguish between lower and upper case
 *   letters
 * @param {string} [domains]
 *   Domains that the filter is restricted to, e.g. "foo.com|bar.com|~baz.com"
 * @param {boolean} [thirdParty]
 *   Defines whether the filter should apply to third-party or first-party
 *   content only
 * @param {string} [sitekeys]
 *   Public keys of websites that this filter should apply to
 * @param {?string} [rewrite]
 *   The (optional) rule specifying how to rewrite the URL. See
 *   RegExpFilter.prototype.rewrite.
 * @param {?string} [resourceName]
 *   The name of the internal resource to which to rewrite the
 *   URL. e.g. if the value of the <code>rewrite</code> parameter is
 *   <code>abp-resource:blank-html</code>, this should be
 *   <code>blank-html</code>.
 * @constructor
 * @augments ActiveFilter
 */
function RegExpFilter(text, regexpSource, contentType, matchCase, domains,
                      thirdParty, sitekeys, rewrite, resourceName)
{
  ActiveFilter.call(this, text, domains);

  if (contentType != null)
    this.contentType = contentType;
  if (matchCase)
    this.matchCase = matchCase;
  if (thirdParty != null)
    this.thirdParty = thirdParty;
  if (sitekeys != null)
    this.sitekeySource = sitekeys;
  if (rewrite != null)
    this.rewrite = rewrite;
  if (resourceName)
    this.resourceName = resourceName;

  if (regexpSource.length >= 2 &&
      regexpSource[0] == "/" &&
      regexpSource[regexpSource.length - 1] == "/")
  {
    // The filter is a regular expression - convert it immediately to
    // catch syntax errors
    let regexp = new RegExp(regexpSource.substr(1, regexpSource.length - 2),
                            this.matchCase ? "" : "i");
    Object.defineProperty(this, "regexp", {value: regexp});
  }
  else
  {
    // Patterns like /foo/bar/* exist so that they are not treated as regular
    // expressions. We drop any superfluous wildcards here so our optimizations
    // can kick in.
    if (this.rewrite == null || this.resourceName)
      regexpSource = regexpSource.replace(/^\*+/, "").replace(/\*+$/, "");

    if (!this.matchCase && isLiteralPattern(regexpSource))
      regexpSource = regexpSource.toLowerCase();

    // No need to convert this filter to regular expression yet, do it on demand
    this.pattern = regexpSource;
  }
}
exports.RegExpFilter = RegExpFilter;

RegExpFilter.prototype = extend(ActiveFilter, {
  /**
   * Number of filters contained, will always be 1 (required to
   * optimize {@link Matcher}).
   * @type {number}
   * @package
   */
  size: 1,

  /**
   * @see ActiveFilter.domainSeparator
   */
  domainSeparator: "|",

  /**
   * Expression from which a regular expression should be generated -
   * for delayed creation of the regexp property
   * @type {?string}
   */
  pattern: null,
  /**
   * Regular expression to be used when testing against this filter
   * @type {RegExp}
   */
  get regexp()
  {
    let value = null;

    let {pattern, rewrite, resourceName} = this;
    if ((rewrite != null && !resourceName) || !isLiteralPattern(pattern))
    {
      value = new RegExp(filterToRegExp(pattern, rewrite != null),
                         this.matchCase ? "" : "i");
    }

    Object.defineProperty(this, "regexp", {value});
    return value;
  },
  /**
   * Content types the filter applies to, combination of values from
   * RegExpFilter.typeMap
   * @type {number}
   */
  contentType: 0x7FFFFFFF,
  /**
   * Defines whether the filter should distinguish between lower and
   * upper case letters
   * @type {boolean}
   */
  matchCase: false,
  /**
   * Defines whether the filter should apply to third-party or
   * first-party content only. Can be null (apply to all content).
   * @type {?boolean}
   */
  thirdParty: null,

  /**
   * String that the sitekey property should be generated from
   * @type {?string}
   */
  sitekeySource: null,

  /**
   * @see ActiveFilter.sitekeys
   */
  get sitekeys()
  {
    let sitekeys = null;

    if (this.sitekeySource)
    {
      sitekeys = this.sitekeySource.split("|");
      this.sitekeySource = null;
    }

    Object.defineProperty(
      this, "sitekeys", {value: sitekeys, enumerable: true}
    );
    return this.sitekeys;
  },

  /**
   * The rule specifying how to rewrite the URL.
   * The syntax is similar to the one of String.prototype.replace().
   * @type {?string}
   */
  rewrite: null,

  /**
   * The name of the internal resource to which to rewrite the
   * URL. e.g. if the value of the <code>rewrite</code> property is
   * <code>abp-resource:blank-html</code>, this should be
   * <code>blank-html</code>.
   * @type {?string}
   */
  resourceName: null,

  /**
   * Tests whether the URL matches this filter
   * @param {string} location URL to be tested
   * @param {number} typeMask bitmask of content / request types to match
   * @param {string} [docDomain] domain name of the document that loads the URL
   * @param {boolean} [thirdParty] should be true if the URL is a third-party
   *                               request
   * @param {string} [sitekey] public key provided by the document
   * @return {boolean} true in case of a match
   */
  matches(location, typeMask, docDomain, thirdParty, sitekey)
  {
    return (this.contentType & typeMask) != 0 &&
           (this.thirdParty == null || this.thirdParty == thirdParty) &&
           (this.regexp ? (this.isActiveOnDomain(docDomain, sitekey) &&
                           this.matchesLocation(location)) :
             (this.matchesLocation(location) &&
              this.isActiveOnDomain(docDomain, sitekey)));
  },

  /**
<<<<<<< HEAD
=======
   * Checks whether the given URL matches this filter without checking the
   * filter's domains.
   * @param {string} location
   * @param {number} typeMask
   * @param {boolean} [thirdParty]
   * @param {string} [sitekey]
   * @return {boolean}
   * @package
   */
  matchesWithoutDomain(location, typeMask, thirdParty, sitekey)
  {
    return (this.contentType & typeMask) != 0 &&
           (this.thirdParty == null || this.thirdParty == thirdParty) &&
           this.matchesLocation(location) &&
           (!this.sitekeys ||
            (sitekey && this.sitekeys.includes(sitekey.toUpperCase())));
  },

  /**
>>>>>>> e60ecc52
   * Checks whether the given URL matches this filter's pattern.
   * @param {string} location The URL to check.
   * @param {?string} [lowerCaseLocation] The lower-case version of the URL to
   *   check, for case-insensitive matching.
   * @returns {boolean} <code>true</code> if the URL matches.
   * @package
   */
  matchesLocation(location, lowerCaseLocation)
  {
    let {regexp} = this;

    if (regexp)
      return regexp.test(location);

    if (!this.matchCase)
      location = lowerCaseLocation || location.toLowerCase();

    let {pattern} = this;

    let startsWithDoubleAnchor = pattern[0] == "|" && pattern[1] == "|";
    let endsWithSeparator = pattern[pattern.length - 1] == "^";

    if (startsWithDoubleAnchor)
      pattern = pattern.substr(2);

    if (endsWithSeparator)
      pattern = pattern.slice(0, -1);

    let index = location.indexOf(pattern);

    // The "||" prefix requires that the text that follows does not start
    // with a forward slash.
    return index != -1 &&
           (!startsWithDoubleAnchor || location[index] != "/" &&
            doubleAnchorRegExp.test(location.substring(0, index))) &&
           (!endsWithSeparator || !location[index + pattern.length] ||
            separatorRegExp.test(location[index + pattern.length]));
  },

  /**
   * Checks whether this filter has only a URL pattern and no content type,
   * third-party flag, domains, or sitekeys.
   * @returns {boolean}
   */
  isLocationOnly()
  {
    return this.contentType == RegExpFilter.prototype.contentType &&
           this.thirdParty == null &&
           !this.domainSource && !this.sitekeySource &&
           !this.domains && !this.sitekeys;
  }
});

/**
 * Yields the filter itself (required to optimize {@link Matcher}).
 * @yields {RegExpFilter}
<<<<<<< HEAD
=======
 * @package
>>>>>>> e60ecc52
 */
RegExpFilter.prototype[Symbol.iterator] = function*()
{
  yield this;
};

/**
<<<<<<< HEAD
=======
 * Yields a key-value pair consisting of the filter itself and the value
 * <code>true</code> (required to optimize {@link Matcher}).
 * @yields {Array}
 * @package
 */
RegExpFilter.prototype.entries = function*()
{
  yield [this, true];
};

/**
>>>>>>> e60ecc52
 * Creates a RegExp filter from its text representation
 * @param {string} text   same as in Filter()
 * @return {Filter}
 */
RegExpFilter.fromText = function(text)
{
  let blocking = true;
  let origText = text;
  if (text[0] == "@" && text[1] == "@")
  {
    blocking = false;
    text = text.substr(2);
  }

  let contentType = null;
  let matchCase = null;
  let domains = null;
  let sitekeys = null;
  let thirdParty = null;
  let collapse = null;
  let csp = null;
  let rewrite = null;
  let resourceName = null;
  let options;
  let match = text.includes("$") ? Filter.optionsRegExp.exec(text) : null;
  if (match)
  {
    options = match[1].split(",");
    text = match.input.substr(0, match.index);
    for (let option of options)
    {
      let value = null;
      let separatorIndex = option.indexOf("=");
      if (separatorIndex >= 0)
      {
        value = option.substr(separatorIndex + 1);
        option = option.substr(0, separatorIndex);
      }

      let inverse = option[0] == "~";
      if (inverse)
        option = option.substr(1);

      let type = RegExpFilter.typeMap[option.replace(/-/, "_").toUpperCase()];
      if (type)
      {
        if (inverse)
        {
          if (contentType == null)
            ({contentType} = RegExpFilter.prototype);
          contentType &= ~type;
        }
        else
        {
          contentType |= type;

          if (type == RegExpFilter.typeMap.CSP)
          {
            if (blocking && !value)
              return new InvalidFilter(origText, "filter_invalid_csp");
            csp = value;
          }
        }
      }
      else
      {
        switch (option.toLowerCase())
        {
          case "match-case":
            matchCase = !inverse;
            break;
          case "domain":
            if (!value)
              return new InvalidFilter(origText, "filter_unknown_option");
            domains = value;
            break;
          case "third-party":
            thirdParty = !inverse;
            break;
          case "collapse":
            collapse = !inverse;
            break;
          case "sitekey":
            if (!value)
              return new InvalidFilter(origText, "filter_unknown_option");
            sitekeys = value.toUpperCase();
            break;
          case "rewrite":
            if (value == null)
              return new InvalidFilter(origText, "filter_unknown_option");
            rewrite = value;
            if (value.startsWith("abp-resource:"))
              resourceName = value.substr("abp-resource:".length);
            break;
          default:
            return new InvalidFilter(origText, "filter_unknown_option");
        }
      }
    }
  }

  // For security reasons, never match $rewrite filters
  // against requests that might load any code to be executed.
  // Unless it is to an internal resource.
  if (rewrite != null && !resourceName)
  {
    if (contentType == null)
      ({contentType} = RegExpFilter.prototype);
    contentType &= ~(RegExpFilter.typeMap.SCRIPT |
                     RegExpFilter.typeMap.SUBDOCUMENT |
                     RegExpFilter.typeMap.OBJECT |
                     RegExpFilter.typeMap.OBJECT_SUBREQUEST);
  }

  try
  {
    if (blocking)
    {
      if (csp && Filter.invalidCSPRegExp.test(csp))
        return new InvalidFilter(origText, "filter_invalid_csp");

      if (resourceName)
      {
        if (text[0] == "|" && text[1] == "|")
        {
          if (!domains && thirdParty != false)
            return new InvalidFilter(origText, "filter_invalid_rewrite");
        }
        else if (text[0] == "*")
        {
          if (!domains)
            return new InvalidFilter(origText, "filter_invalid_rewrite");
        }
        else
        {
          return new InvalidFilter(origText, "filter_invalid_rewrite");
        }
      }

      return new BlockingFilter(origText, text, contentType, matchCase, domains,
                                thirdParty, sitekeys, rewrite, resourceName,
                                collapse, csp);
    }
    return new WhitelistFilter(origText, text, contentType, matchCase, domains,
                               thirdParty, sitekeys);
  }
  catch (e)
  {
    return new InvalidFilter(origText, "filter_invalid_regexp");
  }
};

/**
 * Maps type strings like "SCRIPT" or "OBJECT" to bit masks
 */
RegExpFilter.typeMap = {
  OTHER: 1,
  SCRIPT: 2,
  IMAGE: 4,
  STYLESHEET: 8,
  OBJECT: 16,
  SUBDOCUMENT: 32,
  DOCUMENT: 64,
  WEBSOCKET: 128,
  WEBRTC: 256,
  CSP: 512,
  XBL: 1,
  PING: 1024,
  XMLHTTPREQUEST: 2048,
  OBJECT_SUBREQUEST: 4096,
  DTD: 1,
  MEDIA: 16384,
  FONT: 32768,

  BACKGROUND: 4,    // Backwards compat, same as IMAGE

  POPUP: 0x10000000,
  GENERICBLOCK: 0x20000000,
  ELEMHIDE: 0x40000000,
  GENERICHIDE: 0x80000000
};

// CSP, DOCUMENT, ELEMHIDE, POPUP, GENERICHIDE and GENERICBLOCK options
// shouldn't be there by default
RegExpFilter.prototype.contentType &= ~(RegExpFilter.typeMap.CSP |
                                        RegExpFilter.typeMap.DOCUMENT |
                                        RegExpFilter.typeMap.ELEMHIDE |
                                        RegExpFilter.typeMap.POPUP |
                                        RegExpFilter.typeMap.GENERICHIDE |
                                        RegExpFilter.typeMap.GENERICBLOCK);

/**
 * Class for blocking filters
 * @param {string} text see {@link Filter Filter()}
 * @param {string} regexpSource see {@link RegExpFilter RegExpFilter()}
 * @param {number} [contentType] see {@link RegExpFilter RegExpFilter()}
 * @param {boolean} [matchCase] see {@link RegExpFilter RegExpFilter()}
 * @param {string} [domains] see {@link RegExpFilter RegExpFilter()}
 * @param {boolean} [thirdParty] see {@link RegExpFilter RegExpFilter()}
 * @param {string} [sitekeys] see {@link RegExpFilter RegExpFilter()}
 * @param {?string} [rewrite]
 *   The (optional) rule specifying how to rewrite the URL. See
 *   RegExpFilter.prototype.rewrite.
 * @param {?string} [resourceName]
 *   The name of the internal resource to which to rewrite the
 *   URL. e.g. if the value of the <code>rewrite</code> parameter is
 *   <code>abp-resource:blank-html</code>, this should be
 *   <code>blank-html</code>.
 * @param {boolean} [collapse]
 *   defines whether the filter should collapse blocked content, can be null
 * @param {string} [csp]
 *   Content Security Policy to inject when the filter matches
 * @constructor
 * @augments RegExpFilter
 */
function BlockingFilter(text, regexpSource, contentType, matchCase, domains,
                        thirdParty, sitekeys, rewrite, resourceName,
                        collapse, csp)
{
  RegExpFilter.call(this, text, regexpSource, contentType, matchCase, domains,
                    thirdParty, sitekeys, rewrite, resourceName);

  if (collapse != null)
    this.collapse = collapse;

  if (csp != null)
    this.csp = csp;
}
exports.BlockingFilter = BlockingFilter;

BlockingFilter.prototype = extend(RegExpFilter, {
  type: "blocking",

  /**
   * Defines whether the filter should collapse blocked content.
   * Can be null (use the global preference).
   * @type {?boolean}
   */
  collapse: null,

  /**
   * Content Security Policy to inject for matching requests.
   * @type {?string}
   */
  csp: null,

  /**
   * Rewrites an URL.
   * @param {string} url the URL to rewrite
   * @return {string} the rewritten URL, or the original in case of failure
   */
  rewriteUrl(url)
  {
    if (this.resourceName)
      return resourceMap.get(this.resourceName) || url;

    try
    {
      let rewrittenUrl = new URL(url.replace(this.regexp, this.rewrite), url);
      if (rewrittenUrl.origin == new URL(url).origin)
        return rewrittenUrl.href;
    }
    catch (e)
    {
    }

    return url;
  }
});

/**
 * Class for whitelist filters
 * @param {string} text see {@link Filter Filter()}
 * @param {string} regexpSource see {@link RegExpFilter RegExpFilter()}
 * @param {number} [contentType] see {@link RegExpFilter RegExpFilter()}
 * @param {boolean} [matchCase] see {@link RegExpFilter RegExpFilter()}
 * @param {string} [domains] see {@link RegExpFilter RegExpFilter()}
 * @param {boolean} [thirdParty] see {@link RegExpFilter RegExpFilter()}
 * @param {string} [sitekeys] see {@link RegExpFilter RegExpFilter()}
 * @constructor
 * @augments RegExpFilter
 */
function WhitelistFilter(text, regexpSource, contentType, matchCase, domains,
                         thirdParty, sitekeys)
{
  RegExpFilter.call(this, text, regexpSource, contentType, matchCase, domains,
                    thirdParty, sitekeys);
}
exports.WhitelistFilter = WhitelistFilter;

WhitelistFilter.prototype = extend(RegExpFilter, {
  type: "whitelist"
});

/**
 * Base class for content filters
 * @param {string} text see {@link Filter Filter()}
 * @param {string} [domains] Host names or domains the filter should be
 *                           restricted to
 * @param {string} body      The body of the filter
 * @constructor
 * @augments ActiveFilter
 */
function ContentFilter(text, domains, body)
{
  ActiveFilter.call(this, text, domains || null);

  this.body = body;
}
exports.ContentFilter = ContentFilter;

ContentFilter.prototype = extend(ActiveFilter, {
  /**
   * @see ActiveFilter.domainSeparator
   */
  domainSeparator: ",",

  /**
   * The body of the filter
   * @type {string}
   */
  body: null
});

/**
 * Creates a content filter from a pre-parsed text representation
 *
 * @param {string} text         same as in Filter()
 * @param {string} [domains]
 *   domains part of the text representation
 * @param {string} [type]
 *   rule type, either:
 *     <li>"" for an element hiding filter</li>
 *     <li>"@" for an element hiding exception filter</li>
 *     <li>"?" for an element hiding emulation filter</li>
 *     <li>"$" for a snippet filter</li>
 * @param {string} body
 *   body part of the text representation, either a CSS selector or a snippet
 *   script
 * @return {ElemHideFilter|ElemHideException|
 *          ElemHideEmulationFilter|SnippetFilter|InvalidFilter}
 */
ContentFilter.fromText = function(text, domains, type, body)
{
  // We don't allow content filters which have any empty domains.
  // Note: The ContentFilter.prototype.domainSeparator is duplicated here, if
  // that changes this must be changed too.
  if (domains && /(^|,)~?(,|$)/.test(domains))
    return new InvalidFilter(text, "filter_invalid_domain");

  if (type == "@")
    return new ElemHideException(text, domains, body);

  if (type == "?" || type == "$")
  {
    // Element hiding emulation and snippet filters are inefficient so we need
    // to make sure that they're only applied if they specify active domains
    if (!(/,[^~][^,.]*\.[^,]/.test("," + domains) ||
          ("," + domains + ",").includes(",localhost,")))
    {
      return new InvalidFilter(text, type == "?" ?
                                       "filter_elemhideemulation_nodomain" :
                                       "filter_snippet_nodomain");
    }

    if (type == "?")
      return new ElemHideEmulationFilter(text, domains, body);

    return new SnippetFilter(text, domains, body);
  }

  return new ElemHideFilter(text, domains, body);
};

/**
 * Base class for element hiding filters
 * @param {string} text see {@link Filter Filter()}
 * @param {string} [domains] see {@link ContentFilter ContentFilter()}
 * @param {string} selector  CSS selector for the HTML elements that should be
 *                           hidden
 * @constructor
 * @augments ContentFilter
 */
function ElemHideBase(text, domains, selector)
{
  ContentFilter.call(this, text, domains, selector);
}
exports.ElemHideBase = ElemHideBase;

ElemHideBase.prototype = extend(ContentFilter, {
  /**
   * @see ActiveFilter#domains
   * @type {?Map.<string,boolean>}
   */
  get domains()
  {
    let {get} = Object.getOwnPropertyDescriptor(ActiveFilter.prototype,
                                                "domains");
    let value = get.call(this);
    this.cacheDomains = true;
    return value;
  },

  /**
   * Initially <code>false</code>, but set to <code>true</code> after
   * {@link ActiveFilter#domains} has been accessed once.
   * @see ActiveFilter#cacheDomains
   * @type {boolean}
   * @protected
   */
  cacheDomains: false,

  /**
   * CSS selector for the HTML elements that should be hidden
   * @type {string}
   */
  get selector()
  {
    // Braces are being escaped to prevent CSS rule injection.
    return this.body.replace("{", "\\7B ").replace("}", "\\7D ");
  }
});

/**
 * Class for element hiding filters
 * @param {string} text see {@link Filter Filter()}
 * @param {string} [domains]  see {@link ElemHideBase ElemHideBase()}
 * @param {string} selector see {@link ElemHideBase ElemHideBase()}
 * @constructor
 * @augments ElemHideBase
 */
function ElemHideFilter(text, domains, selector)
{
  ElemHideBase.call(this, text, domains, selector);
}
exports.ElemHideFilter = ElemHideFilter;

ElemHideFilter.prototype = extend(ElemHideBase, {
  type: "elemhide"
});

/**
 * Class for element hiding exceptions
 * @param {string} text see {@link Filter Filter()}
 * @param {string} [domains]  see {@link ElemHideBase ElemHideBase()}
 * @param {string} selector see {@link ElemHideBase ElemHideBase()}
 * @constructor
 * @augments ElemHideBase
 */
function ElemHideException(text, domains, selector)
{
  ElemHideBase.call(this, text, domains, selector);
}
exports.ElemHideException = ElemHideException;

ElemHideException.prototype = extend(ElemHideBase, {
  type: "elemhideexception"
});

/**
 * Class for element hiding emulation filters
 * @param {string} text           see {@link Filter Filter()}
 * @param {string} domains        see {@link ElemHideBase ElemHideBase()}
 * @param {string} selector       see {@link ElemHideBase ElemHideBase()}
 * @constructor
 * @augments ElemHideBase
 */
function ElemHideEmulationFilter(text, domains, selector)
{
  ElemHideBase.call(this, text, domains, selector);
}
exports.ElemHideEmulationFilter = ElemHideEmulationFilter;

ElemHideEmulationFilter.prototype = extend(ElemHideBase, {
  type: "elemhideemulation"
});

/**
 * Class for snippet filters
 * @param {string} text see Filter()
 * @param {string} [domains] see ContentFilter()
 * @param {string} script    Script that should be executed
 * @constructor
 * @augments ContentFilter
 */
function SnippetFilter(text, domains, script)
{
  ContentFilter.call(this, text, domains, script);
}
exports.SnippetFilter = SnippetFilter;

SnippetFilter.prototype = extend(ContentFilter, {
  type: "snippet",

  /**
   * Script that should be executed
   * @type {string}
   */
  get script()
  {
    return this.body;
  }
});<|MERGE_RESOLUTION|>--- conflicted
+++ resolved
@@ -498,17 +498,10 @@
 
     if (this.domainSource)
     {
-<<<<<<< HEAD
-      // For some filter types this property is accessed only rarely,
-      // especially when the subscriptions are initially loaded. We defer any
-      // caching for such filters.
-      let {cacheDomains} = this;
-=======
       // For most filter types this property is accessed only rarely,
       // especially when the subscriptions are initially loaded. We defer any
       // caching by default.
       let cacheDomains = this._cacheDomains;
->>>>>>> e60ecc52
 
       let source = this.domainSource.toLowerCase();
 
@@ -567,29 +560,17 @@
       }
     }
 
-<<<<<<< HEAD
-=======
     this._cacheDomains = true;
 
->>>>>>> e60ecc52
     return domains;
   },
 
   /**
    * Whether the value of {@link ActiveFilter#domains} should be cached.
-<<<<<<< HEAD
-   * Defaults to <code>true</code>, but may be overridden by subclasses that
-   * don't want the value to be cached (for better memory usage).
-   * @type {boolean}
-   * @protected
-   */
-  cacheDomains: true,
-=======
    * @type {boolean}
    * @private
    */
   _cacheDomains: false,
->>>>>>> e60ecc52
 
   /**
    * Array containing public keys of websites that this filter should apply to
@@ -627,15 +608,9 @@
 
     if (docDomain[docDomain.length - 1] == ".")
       docDomain = docDomain.replace(/\.+$/, "");
-<<<<<<< HEAD
 
     docDomain = docDomain.toLowerCase();
 
-=======
-
-    docDomain = docDomain.toLowerCase();
-
->>>>>>> e60ecc52
     for (docDomain of suffixes(docDomain))
     {
       let isDomainIncluded = domains.get(docDomain);
@@ -903,8 +878,6 @@
   },
 
   /**
-<<<<<<< HEAD
-=======
    * Checks whether the given URL matches this filter without checking the
    * filter's domains.
    * @param {string} location
@@ -924,7 +897,6 @@
   },
 
   /**
->>>>>>> e60ecc52
    * Checks whether the given URL matches this filter's pattern.
    * @param {string} location The URL to check.
    * @param {?string} [lowerCaseLocation] The lower-case version of the URL to
@@ -981,10 +953,7 @@
 /**
  * Yields the filter itself (required to optimize {@link Matcher}).
  * @yields {RegExpFilter}
-<<<<<<< HEAD
-=======
  * @package
->>>>>>> e60ecc52
  */
 RegExpFilter.prototype[Symbol.iterator] = function*()
 {
@@ -992,8 +961,6 @@
 };
 
 /**
-<<<<<<< HEAD
-=======
  * Yields a key-value pair consisting of the filter itself and the value
  * <code>true</code> (required to optimize {@link Matcher}).
  * @yields {Array}
@@ -1005,7 +972,6 @@
 };
 
 /**
->>>>>>> e60ecc52
  * Creates a RegExp filter from its text representation
  * @param {string} text   same as in Filter()
  * @return {Filter}
@@ -1397,28 +1363,6 @@
 
 ElemHideBase.prototype = extend(ContentFilter, {
   /**
-   * @see ActiveFilter#domains
-   * @type {?Map.<string,boolean>}
-   */
-  get domains()
-  {
-    let {get} = Object.getOwnPropertyDescriptor(ActiveFilter.prototype,
-                                                "domains");
-    let value = get.call(this);
-    this.cacheDomains = true;
-    return value;
-  },
-
-  /**
-   * Initially <code>false</code>, but set to <code>true</code> after
-   * {@link ActiveFilter#domains} has been accessed once.
-   * @see ActiveFilter#cacheDomains
-   * @type {boolean}
-   * @protected
-   */
-  cacheDomains: false,
-
-  /**
    * CSS selector for the HTML elements that should be hidden
    * @type {string}
    */
