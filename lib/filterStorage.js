--- conflicted
+++ resolved
@@ -331,21 +331,12 @@
 
   /**
    * Adds user-defined filters to the storage with metadata.
-<<<<<<< HEAD
    *
    * @async
    * @param {Filter|Array<Filter>} filters Filter(s) to add. If the list
    *   contains duplicate entries, they'll be skipped.
    * @param {Object} metadata The metadata block.
    *
-=======
-   *
-   * @async
-   * @param {Filter|Array<Filter>} filters Filter(s) to add. If the list
-   *   contains duplicate entries, they'll be skipped.
-   * @param {Object} metadata The metadata block.
-   *
->>>>>>> bd0c0a6f
    * @return {Promise<module:subscriptionClasses.SpecialSubscription>} the
    *   subscription the filter is in, or throw an error if any of the filter
    *   is already present in a `SpecialSubscription`.
@@ -395,11 +386,7 @@
   }
 
   /**
-<<<<<<< HEAD
-   * Set the metadata for a filter.
-=======
    * Set the metadata for a filter that already has metadata.
->>>>>>> bd0c0a6f
    *
    * @async
    * @param {string} text The filter text.
@@ -409,14 +396,8 @@
    *   subscription whose metadata was changed.
    */
   async setMetadataForFilter(text, metadata) {
-<<<<<<< HEAD
-    for (let currentSubscription of this._knownSubscriptions.values()) {
-      if (currentSubscription instanceof SpecialSubscription &&
-          currentSubscription.hasFilterText(text)) {
-=======
     for (let currentSubscription of this._metadataSubscriptions.values()) {
       if (currentSubscription.hasFilterText(text)) {
->>>>>>> bd0c0a6f
         currentSubscription.metadata = metadata;
         return currentSubscription;
       }
